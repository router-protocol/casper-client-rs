--- conflicted
+++ resolved
@@ -11,11 +11,6 @@
     strategy:
       matrix:
         include:
-<<<<<<< HEAD
-          - os: ubuntu-20.04
-            code_name: bionic
-=======
->>>>>>> 4717ac4e
           - os: ubuntu-20.04
             code_name: focal
 
