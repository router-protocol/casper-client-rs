use casper_types::{
    account::AccountHash, AsymmetricType, Deploy, DeployBuilder, PublicKey, TransferTarget,
    UIntParseError, URef, U512,
};

use super::{parse, CliError, DeployStrParams, PaymentStrParams, SessionStrParams};
use crate::MAX_SERIALIZED_SIZE_OF_DEPLOY;

/// Creates new Deploy with specified payment and session data.
pub fn with_payment_and_session(
    deploy_params: DeployStrParams,
    payment_params: PaymentStrParams,
    session_params: SessionStrParams,
    allow_unsigned_deploy: bool,
) -> Result<Deploy, CliError> {
    let chain_name = deploy_params.chain_name.to_string();
    let session = parse::session_executable_deploy_item(session_params)?;
    let maybe_secret_key = if allow_unsigned_deploy && deploy_params.secret_key.is_empty() {
        None
    } else if deploy_params.secret_key.is_empty() && !allow_unsigned_deploy {
        return Err(CliError::InvalidArgument {
            context: "with_payment_and_session (secret_key, allow_unsigned_deploy)",
            error: format!(
                "allow_unsigned_deploy was {}, but no secret key was provided",
                allow_unsigned_deploy
            ),
        });
    } else {
        Some(parse::secret_key_from_file(deploy_params.secret_key)?)
    };
    let payment = parse::payment_executable_deploy_item(payment_params)?;
    let timestamp = parse::timestamp(deploy_params.timestamp)?;
    let ttl = parse::ttl(deploy_params.ttl)?;
    let maybe_session_account = parse::session_account(deploy_params.session_account)?;

    let mut deploy_builder = DeployBuilder::new(chain_name, session)
<<<<<<< HEAD
        .with_secret_key(&secret_key)
=======
>>>>>>> 65030327
        .with_payment(payment)
        .with_timestamp(timestamp)
        .with_ttl(ttl);

    if let Some(secret_key) = &maybe_secret_key {
        println!("secret key: {:?}", secret_key);
        deploy_builder = deploy_builder.with_secret_key(secret_key);
    }
    if let Some(account) = maybe_session_account {
        deploy_builder = deploy_builder.with_account(account);
    }
<<<<<<< HEAD
=======

>>>>>>> 65030327
    let deploy = deploy_builder.build().map_err(crate::Error::from)?;
    deploy
        .is_valid_size(MAX_SERIALIZED_SIZE_OF_DEPLOY)
        .map_err(crate::Error::from)?;
    Ok(deploy)
}

/// Creates new Transfer with specified data.
pub fn new_transfer(
    amount: &str,
    source_purse: Option<URef>,
    target_account: &str,
    transfer_id: &str,
    deploy_params: DeployStrParams,
    payment_params: PaymentStrParams,
    allow_unsigned_deploy: bool,
) -> Result<Deploy, CliError> {
    let chain_name = deploy_params.chain_name.to_string();
    let maybe_secret_key = if allow_unsigned_deploy && deploy_params.secret_key.is_empty() {
        None
    } else if deploy_params.secret_key.is_empty() && !allow_unsigned_deploy {
        return Err(CliError::InvalidArgument {
            context: "new_transfer (secret_key, allow_unsigned_deploy)",
            error: format!(
                "allow_unsigned_deploy was {}, but no secret key was provided",
                allow_unsigned_deploy
            ),
        });
    } else {
        Some(parse::secret_key_from_file(deploy_params.secret_key)?)
    };
    let payment = parse::payment_executable_deploy_item(payment_params)?;

    let amount = U512::from_dec_str(amount).map_err(|err| CliError::FailedToParseUint {
        context: "new_transfer amount",
        error: UIntParseError::FromDecStr(err),
    })?;

    let target = if let Ok(public_key) = PublicKey::from_hex(target_account) {
        TransferTarget::PublicKey(public_key)
    } else if let Ok(account_hash) = AccountHash::from_formatted_str(target_account) {
        TransferTarget::AccountHash(account_hash)
    } else if let Ok(uref) = URef::from_formatted_str(target_account) {
        TransferTarget::URef(uref)
    } else {
        return Err(CliError::InvalidArgument {
            context: "new_transfer target_account",
            error: format!(
                "allowed types: PublicKey, AccountHash or URef, got {}",
                target_account
            ),
        });
    };

    let transfer_id = parse::transfer_id(transfer_id)?;
    let maybe_transfer_id = Some(transfer_id);

    let timestamp = parse::timestamp(deploy_params.timestamp)?;
    let ttl = parse::ttl(deploy_params.ttl)?;
    let maybe_session_account = parse::session_account(deploy_params.session_account)?;

    let mut deploy_builder =
        DeployBuilder::new_transfer(chain_name, amount, source_purse, target, maybe_transfer_id)
<<<<<<< HEAD
            .with_secret_key(&secret_key)
            .with_payment(payment)
            .with_timestamp(timestamp)
            .with_ttl(ttl);
    if let Some(account) = session_account {
=======
            .with_payment(payment)
            .with_timestamp(timestamp)
            .with_ttl(ttl);
    if let Some(secret_key) = &maybe_secret_key {
        deploy_builder = deploy_builder.with_secret_key(secret_key);
    }
    if let Some(account) = maybe_session_account {
>>>>>>> 65030327
        deploy_builder = deploy_builder.with_account(account);
    }
    let deploy = deploy_builder.build().map_err(crate::Error::from)?;
    deploy
        .is_valid_size(MAX_SERIALIZED_SIZE_OF_DEPLOY)
        .map_err(crate::Error::from)?;
    Ok(deploy)
}<|MERGE_RESOLUTION|>--- conflicted
+++ resolved
@@ -34,10 +34,6 @@
     let maybe_session_account = parse::session_account(deploy_params.session_account)?;
 
     let mut deploy_builder = DeployBuilder::new(chain_name, session)
-<<<<<<< HEAD
-        .with_secret_key(&secret_key)
-=======
->>>>>>> 65030327
         .with_payment(payment)
         .with_timestamp(timestamp)
         .with_ttl(ttl);
@@ -49,10 +45,7 @@
     if let Some(account) = maybe_session_account {
         deploy_builder = deploy_builder.with_account(account);
     }
-<<<<<<< HEAD
-=======
 
->>>>>>> 65030327
     let deploy = deploy_builder.build().map_err(crate::Error::from)?;
     deploy
         .is_valid_size(MAX_SERIALIZED_SIZE_OF_DEPLOY)
@@ -116,13 +109,6 @@
 
     let mut deploy_builder =
         DeployBuilder::new_transfer(chain_name, amount, source_purse, target, maybe_transfer_id)
-<<<<<<< HEAD
-            .with_secret_key(&secret_key)
-            .with_payment(payment)
-            .with_timestamp(timestamp)
-            .with_ttl(ttl);
-    if let Some(account) = session_account {
-=======
             .with_payment(payment)
             .with_timestamp(timestamp)
             .with_ttl(ttl);
@@ -130,7 +116,6 @@
         deploy_builder = deploy_builder.with_secret_key(secret_key);
     }
     if let Some(account) = maybe_session_account {
->>>>>>> 65030327
         deploy_builder = deploy_builder.with_account(account);
     }
     let deploy = deploy_builder.build().map_err(crate::Error::from)?;
