--- conflicted
+++ resolved
@@ -163,13 +163,8 @@
         "",
     );
 
-<<<<<<< HEAD
-    match deploy::with_payment_and_session(deploy_params, payment_params, session_params) {
+    match deploy::with_payment_and_session(deploy_params, payment_params, session_params, false) {
         Err(CliError::Core(Error::DeploySize(DeployExcessiveSizeError {
-=======
-    match deploy::with_payment_and_session(deploy_params, payment_params, session_params, false) {
-        Err(CliError::Core(Error::DeploySizeTooLarge {
->>>>>>> 65030327
             max_deploy_size,
             actual_deploy_size,
         }))) => {
@@ -328,7 +323,9 @@
     assert!(deploy.is_err());
     assert!(matches!(
         deploy.unwrap_err(),
-        CliError::Core(Error::DeployMissingSessionAccount)
+        CliError::Core(Error::DeployBuild(
+            casper_types::DeployBuilderError::DeployMissingSessionAccount
+        ))
     ));
 }
 
@@ -372,7 +369,9 @@
     assert!(transfer_deploy.is_err());
     assert!(matches!(
         transfer_deploy.unwrap_err(),
-        CliError::Core(Error::DeployMissingSessionAccount)
+        CliError::Core(Error::DeployBuild(
+            casper_types::DeployBuilderError::DeployMissingSessionAccount
+        ))
     ));
 }
 
