use casper_types::{AsymmetricType, CLValue, EntityAddr, PublicKey, SecretKey, U512};
#[cfg(feature = "std-fs-io")]
use casper_types::{DeployExcessiveSizeError, ExecutableDeployItem};

use crate::cli::transaction::create_transaction;
#[cfg(feature = "std-fs-io")]
use crate::MAX_SERIALIZED_SIZE_OF_DEPLOY;
use crate::{Error, OutputKind};

use super::*;

const SAMPLE_ACCOUNT: &str = "01722e1b3d31bef0ba832121bd2941aae6a246d0d05ac95aa16dd587cc5469871d";
const PKG_HASH: &str = "09dcee4b212cfd53642ab323fbef07dafafc6f945a80a00147f62910a915c4e6";
const ENTRYPOINT: &str = "entrypoint";
const VERSION: &str = "2";
const SAMPLE_DEPLOY: &str = r#"{
  "hash": "1053f767f1734e3b5b31253ea680778ac53f134f7c24518bf2c4cbb204852617",
  "header": {
    "account": "01f60bce2bb1059c41910eac1e7ee6c3ef4c8fcc63a901eb9603c1524cadfb0c18",
    "timestamp": "2022-12-11T18:37:06.901Z",
    "ttl": "10s",
    "gas_price": 1,
    "body_hash": "0a80edb81389ead7fb3d6a783355d821313c8baa68718fa7478aa0ca6a6b3b59",
    "dependencies": [],
    "chain_name": "casper-test-chain-name-1"
  },
  "payment": {
    "StoredVersionedContractByHash": {
      "hash": "09dcee4b212cfd53642ab323fbef07dafafc6f945a80a00147f62910a915c4e6",
      "version": 2,
      "entry_point": "entrypoint",
      "args": [
        [
          "name_01",
          {
            "cl_type": "Bool",
            "bytes": "00",
            "parsed": false
          }
        ],
	[
          "name_02",
          {
            "cl_type": "I32",
            "bytes": "2a000000",
            "parsed": 42
          }
        ]
      ]
    }
  },
  "session": {
    "StoredVersionedContractByHash": {
      "hash": "09dcee4b212cfd53642ab323fbef07dafafc6f945a80a00147f62910a915c4e6",
      "version": 2,
      "entry_point": "entrypoint",
      "args": [
        [
          "name_01",
          {
            "cl_type": "Bool",
            "bytes": "00",
            "parsed": false
          }
        ],
        [
          "name_02",
          {
            "cl_type": "I32",
            "bytes": "2a000000",
            "parsed": 42
          }
        ]
      ]
 }
  },
  "approvals": [
    {
      "signer": "01f60bce2bb1059c41910eac1e7ee6c3ef4c8fcc63a901eb9603c1524cadfb0c18",
      "signature": "01d701c27d7dc36b48fa457e4c7cc9999b444d7efb4a118c805b82d1f1af337437d00f9a9562694a7dd707abc01fa0158428a365a970853327d70d6d8f15aeea00"
    },
    {
      "signer": "016e3725ffd940bddb56e692e6309c6c82d2def515421219ddfd1ea0952e52491a",
      "signature": "010a973a45b72208b18da27b25ea62c6be31cd1b53b723b74cdd7e9f356d83df821b6431c973e2f6e24d10fdb213dc5e02d552ba113254e610992b6942ff76390e"
    }
  ]
}"#;

#[cfg(test)]
pub(crate) const ARGS_MAP_KEY: u16 = 0;
#[cfg(test)]
pub(crate) const TARGET_MAP_KEY: u16 = 1;
#[cfg(test)]
pub(crate) const ENTRY_POINT_MAP_KEY: u16 = 2;

pub fn deploy_params_without_account() -> DeployStrParams<'static> {
    DeployStrParams {
        secret_key: "",
        ttl: "10s",
        chain_name: "casper-test-chain-name-1",
        ..Default::default()
    }
}

pub fn deploy_params_without_secret_key() -> DeployStrParams<'static> {
    DeployStrParams {
        ttl: "10s",
        chain_name: "casper-test-chain-name-1",
        session_account: SAMPLE_ACCOUNT,
        ..Default::default()
    }
}

pub fn deploy_params() -> DeployStrParams<'static> {
    DeployStrParams {
        secret_key: "resources/test.pem",
        ttl: "10s",
        chain_name: "casper-test-chain-name-1",
        ..Default::default()
    }
}

fn args_simple() -> Vec<&'static str> {
    vec!["name_01:bool='false'", "name_02:i32='42'"]
}

#[cfg(feature = "std-fs-io")]
#[test]
fn should_create_deploy() {
    let deploy_params = deploy_params();
    let payment_params =
        PaymentStrParams::with_package_hash(PKG_HASH, VERSION, ENTRYPOINT, args_simple(), "");
    let session_params =
        SessionStrParams::with_package_hash(PKG_HASH, VERSION, ENTRYPOINT, args_simple(), "");

    let mut output = Vec::new();

    let deploy =
        deploy::with_payment_and_session(deploy_params, payment_params, session_params, false)
            .unwrap();
    crate::write_deploy(&deploy, &mut output).unwrap();

    // The test output can be used to generate data for SAMPLE_DEPLOY:
    // let secret_key = SecretKey::generate_ed25519().unwrap();
    // deploy.sign(&secret_key);
    // println!("{}", serde_json::to_string_pretty(&deploy).unwrap());

    let result = String::from_utf8(output).unwrap();

    let expected = crate::read_deploy(SAMPLE_DEPLOY.as_bytes()).unwrap();
    let actual = crate::read_deploy(result.as_bytes()).unwrap();

    assert_eq!(expected.header().account(), actual.header().account());
    assert_eq!(expected.header().ttl(), actual.header().ttl());
    assert_eq!(expected.header().gas_price(), actual.header().gas_price());
    assert_eq!(expected.header().body_hash(), actual.header().body_hash());
    assert_eq!(expected.payment(), actual.payment());
    assert_eq!(expected.session(), actual.session());
}

#[cfg(feature = "std-fs-io")]
#[test]
fn should_fail_to_create_large_deploy() {
    let deploy_params = deploy_params();
    let payment_params =
        PaymentStrParams::with_package_hash(PKG_HASH, VERSION, ENTRYPOINT, args_simple(), "");
    // Create a string arg of 1048576 letter 'a's to ensure the deploy is greater than 1048576
    // bytes.
    let large_args_simple = format!("name_01:string='{:a<1048576}'", "");

    let session_params = SessionStrParams::with_package_hash(
        PKG_HASH,
        VERSION,
        ENTRYPOINT,
        vec![large_args_simple.as_str()],
        "",
    );

    match deploy::with_payment_and_session(deploy_params, payment_params, session_params, false) {
        Err(CliError::Core(Error::DeploySize(DeployExcessiveSizeError {
            max_transaction_size,
            actual_deploy_size,
        }))) => {
            assert_eq!(max_transaction_size, MAX_SERIALIZED_SIZE_OF_DEPLOY);
            assert!(actual_deploy_size > MAX_SERIALIZED_SIZE_OF_DEPLOY as usize);
        }
        Err(error) => panic!("unexpected error: {}", error),
        Ok(_) => panic!("failed to error while creating an excessively large deploy"),
    }
}

#[test]
fn should_read_deploy() {
    let bytes = SAMPLE_DEPLOY.as_bytes();
    assert!(crate::read_deploy(bytes).is_ok());
}

#[test]
fn should_sign_deploy() {
    let bytes = SAMPLE_DEPLOY.as_bytes();
    let deploy = crate::read_deploy(bytes).unwrap();
    assert_eq!(
        deploy.approvals().len(),
        2,
        "Sample deploy should have 2 approvals."
    );

    let tempdir = tempfile::tempdir().unwrap();
    let path = tempdir.path().join("deploy.json");

    crate::output_deploy(OutputKind::file(&path, false), &deploy).unwrap();

    let secret_key = SecretKey::generate_ed25519().unwrap();
    crate::sign_deploy_file(&path, &secret_key, OutputKind::file(&path, true)).unwrap();
    let signed_deploy = crate::read_deploy_file(&path).unwrap();

    assert_eq!(
        signed_deploy.approvals().len(),
        deploy.approvals().len() + 1,
    );
}

#[cfg(feature = "std-fs-io")]
#[test]
fn should_create_transfer() {
    use casper_types::{AsymmetricType, PublicKey};

    // with public key.
    let secret_key = SecretKey::generate_ed25519().unwrap();
    let public_key = PublicKey::from(&secret_key).to_hex();
    let transfer_deploy = deploy::new_transfer(
        "10000",
        None,
        &public_key,
        "1",
        deploy_params(),
        PaymentStrParams::with_amount("100"),
        false,
    );

    assert!(transfer_deploy.is_ok());
    assert!(matches!(
        transfer_deploy.unwrap().session(),
        ExecutableDeployItem::Transfer { .. }
    ));

    // with account hash
    let account_hash =
        "account-hash-0102030405060708090a0b0c0d0e0f101112131415161718191a1b1c1d1e1f20";
    let transfer_deploy = deploy::new_transfer(
        "10000",
        None,
        account_hash,
        "1",
        deploy_params(),
        PaymentStrParams::with_amount("100"),
        false,
    );

    assert!(transfer_deploy.is_ok());
    assert!(matches!(
        transfer_deploy.unwrap().session(),
        ExecutableDeployItem::Transfer { .. }
    ));

    // with uref.
    let uref = "uref-0102030405060708090a0b0c0d0e0f101112131415161718191a1b1c1d1e1f20-007";
    let transfer_deploy = deploy::new_transfer(
        "10000",
        None,
        uref,
        "1",
        deploy_params(),
        PaymentStrParams::with_amount("100"),
        false,
    );

    assert!(transfer_deploy.is_ok());
    assert!(matches!(
        transfer_deploy.unwrap().session(),
        ExecutableDeployItem::Transfer { .. }
    ));
}

#[test]
fn should_fail_to_create_transfer_with_bad_args() {
    let transfer_deploy = deploy::new_transfer(
        "10000",
        None,
        "bad public key.",
        "1",
        deploy_params(),
        PaymentStrParams::with_amount("100"),
        false,
    );

    println!("{:?}", transfer_deploy);

    assert!(matches!(
        transfer_deploy,
        Err(CliError::InvalidArgument {
            context: "new_transfer target_account",
            error: _
        })
    ));
}

#[test]
fn should_create_unsigned_deploy() {
    let deploy_params = deploy_params_without_secret_key();
    let payment_params =
        PaymentStrParams::with_package_hash(PKG_HASH, VERSION, ENTRYPOINT, args_simple(), "");
    let session_params =
        SessionStrParams::with_package_hash(PKG_HASH, VERSION, ENTRYPOINT, args_simple(), "");

    let deploy =
        deploy::with_payment_and_session(deploy_params, payment_params, session_params, true)
            .unwrap();

    assert!(deploy.approvals().is_empty());
    assert_eq!(
        *deploy.header().account(),
        PublicKey::from_hex(SAMPLE_ACCOUNT).unwrap()
    );
}

#[test]
fn should_fail_to_create_deploy_with_no_session_account() {
    let deploy_params = deploy_params_without_account();
    let payment_params =
        PaymentStrParams::with_package_hash(PKG_HASH, VERSION, ENTRYPOINT, args_simple(), "");
    let session_params =
        SessionStrParams::with_package_hash(PKG_HASH, VERSION, ENTRYPOINT, args_simple(), "");

    let deploy =
        deploy::with_payment_and_session(deploy_params, payment_params, session_params, true);
    assert!(deploy.is_err());
    assert!(matches!(
        deploy.unwrap_err(),
        CliError::Core(Error::DeployBuild(
            DeployBuilderError::DeployMissingSessionAccount
        ))
    ));
}

#[test]
fn should_create_unsigned_transfer() {
    use casper_types::{AsymmetricType, PublicKey};

    // with public key.
    let secret_key = SecretKey::generate_ed25519().unwrap();
    let public_key = PublicKey::from(&secret_key).to_hex();
    let transfer_deploy = deploy::new_transfer(
        "10000",
        None,
        &public_key,
        "1",
        deploy_params_without_secret_key(),
        PaymentStrParams::with_amount("100"),
        true,
    )
    .unwrap();
    assert!(transfer_deploy.approvals().is_empty());
}

#[test]
fn should_fail_to_create_transfer_without_account() {
    use casper_types::{AsymmetricType, PublicKey};

    // with public key.
    let secret_key = SecretKey::generate_ed25519().unwrap();
    let public_key = PublicKey::from(&secret_key).to_hex();

    let transfer_deploy = deploy::new_transfer(
        "10000",
        None,
        &public_key,
        "1",
        deploy_params_without_account(),
        PaymentStrParams::with_amount("100"),
        true,
    );
    assert!(transfer_deploy.is_err());
    assert!(matches!(
        transfer_deploy.unwrap_err(),
        CliError::Core(Error::DeployBuild(
            DeployBuilderError::DeployMissingSessionAccount
        ))
    ));
}

#[test]
fn should_fail_to_create_transfer_with_no_secret_key_while_not_allowing_unsigned_deploy() {
    let deploy_params = deploy_params_without_secret_key();
    let payment_params =
        PaymentStrParams::with_package_hash(PKG_HASH, VERSION, ENTRYPOINT, args_simple(), "");

    // with public key.
    let secret_key = SecretKey::generate_ed25519().unwrap();
    let public_key = PublicKey::from(&secret_key).to_hex();

    let transfer_deploy = deploy::new_transfer(
        "10000",
        None,
        &public_key,
        "1",
        deploy_params,
        payment_params,
        false,
    );

    assert!(transfer_deploy.is_err());
    let error_string = "No secret key provided and unsigned deploys are not allowed".to_string();
    assert!(matches!(
        transfer_deploy.unwrap_err(),
        CliError::InvalidArgument {
            context: "new_transfer",
            error,
        } if error == error_string
    ));
}

#[test]
fn should_fail_to_create_deploy_with_payment_and_session_with_no_secret_key_while_not_allowing_unsigned_deploy(
) {
    let deploy_params = deploy_params_without_secret_key();
    let payment_params =
        PaymentStrParams::with_package_hash(PKG_HASH, VERSION, ENTRYPOINT, args_simple(), "");
    let session_params =
        SessionStrParams::with_package_hash(PKG_HASH, VERSION, ENTRYPOINT, args_simple(), "");

    let transfer_deploy =
        deploy::with_payment_and_session(deploy_params, payment_params, session_params, false);

    assert!(transfer_deploy.is_err());
    let error_string = "No secret key provided and unsigned deploys are not allowed".to_string();
    assert!(matches!(
        transfer_deploy.unwrap_err(),
        CliError::InvalidArgument {
            context: "with_payment_and_session",
            error,
        } if error == error_string
    ));
}

mod transaction {
    use super::*;
    use crate::{cli::TransactionV1BuilderError, Error::TransactionBuild};
    use casper_types::{
<<<<<<< HEAD
        bytesrepr::Bytes, system::auction::Reservation, PackageAddr, TransactionArgs,
        TransactionEntryPoint, TransactionInvocationTarget, TransactionRuntime, TransactionTarget,
        TransactionV1BuilderError, TransferTarget,
=======
        bytesrepr::Bytes, PackageAddr, TransactionArgs, TransactionEntryPoint,
        TransactionInvocationTarget, TransactionRuntime, TransactionTarget, TransferTarget,
>>>>>>> db55fdde
    };
    use once_cell::sync::Lazy;
    use rand::{thread_rng, Rng};
    use serde_json::json;
    static SAMPLE_TRANSACTION: Lazy<serde_json::Value> = Lazy::new(|| {
        json!({"Version1": {
            "hash": "57144349509f7cb9374e0f38b4e4910526b397a38f0dc21eaae1df916df66aae",
            "payload": {
                "initiator_addr": {
                    "PublicKey": "01722e1b3d31bef0ba832121bd2941aae6a246d0d05ac95aa16dd587cc5469871d",
                },
                "timestamp": "2024-10-07T16:45:27.994Z",
                "ttl": "30m",
                "chain_name": "test",
                "pricing_mode": {
                "Fixed": {
                    "additional_computation_factor": 0,
                    "gas_price_tolerance": 10,
                }
                },
                "fields": {
                  "args": {
                    "Named": [
                      [
                        "xyz",
                        {
                          "bytes": "0d0000001af81d860f238f832b8f8e648c",
                          "cl_type": {
                            "List": "U8"
                          }
                        }
                      ]
                    ]
                  },
                  "entry_point": "AddBid",
                  "scheduling": {
                    "FutureEra": 195120
                  },
                  "target": "Native"
                }
            },
            "approvals": [],
        }})
    });
    const SAMPLE_DIGEST: &str =
        "01722e1b3d31bef0ba832121bd2941aae6a246d0d05ac95aa16dd587cc5469871d";

    #[test]
    fn should_sign_transaction() {
        let bytes = serde_json::to_string_pretty(&*SAMPLE_TRANSACTION).unwrap();
        let transaction = crate::read_transaction(bytes.as_bytes()).unwrap();
        assert_eq!(
            transaction.approvals().len(),
            0,
            "Sample transaction should have 0 approvals."
        );

        let tempdir = tempfile::tempdir().unwrap();
        let path = tempdir.path().join("deploy.json");

        crate::output_transaction(OutputKind::file(&path, false), &transaction).unwrap();

        let secret_key = SecretKey::generate_ed25519().unwrap();
        crate::sign_transaction_file(&path, &secret_key, OutputKind::file(&path, true)).unwrap();
        let signed_transaction = crate::read_transaction_file(&path).unwrap();

        assert_eq!(
            signed_transaction.approvals().len(),
            transaction.approvals().len() + 1,
        );
    }

    #[test]
    fn should_create_add_bid_transaction() {
        let secret_key = SecretKey::generate_ed25519().unwrap();
        let amount = U512::from(1000);
        let minimum_delegation_amount = 100u64;
        let maximum_delegation_amount = 10000u64;
        let public_key = PublicKey::from(&secret_key);

        let amount_cl = &CLValue::from_t(amount).unwrap();
        let public_key_cl = &CLValue::from_t(&public_key).unwrap();

        let transaction_string_params = TransactionStrParams {
            secret_key: "",
            timestamp: "",
            ttl: "30min",
            chain_name: "add-bid-test",
            initiator_addr: SAMPLE_ACCOUNT.to_string(),
            session_args_simple: vec![],
            session_args_json: "",
            pricing_mode: "fixed",
            output_path: "",
            payment_amount: "100",
            gas_price_tolerance: "10",
            additional_computation_factor: "",
            receipt: SAMPLE_DIGEST,
            standard_payment: "true",
            transferred_value: "0",
            session_entry_point: None,
            chunked_args: None,
        };

        let transaction_builder_params = TransactionBuilderParams::AddBid {
            public_key,
            delegation_rate: 0,
            amount,
            minimum_delegation_amount: Some(minimum_delegation_amount),
            maximum_delegation_amount: Some(maximum_delegation_amount),
            reserved_slots: None,
        };

        let transaction =
            create_transaction(transaction_builder_params, transaction_string_params, true);

        assert!(transaction.is_ok(), "{:?}", transaction);
        let transaction_v1 = unwrap_transaction(transaction);
        assert_eq!(transaction_v1.chain_name(), "add-bid-test");
        assert_eq!(
            transaction_v1
                .deserialize_field::<TransactionArgs>(ARGS_MAP_KEY)
                .unwrap()
                .into_named()
                .unwrap()
                .get("public_key")
                .unwrap(),
            public_key_cl
        );
        assert!(transaction_v1
            .deserialize_field::<TransactionArgs>(ARGS_MAP_KEY)
            .unwrap()
            .into_named()
            .unwrap()
            .get("delegation_rate")
            .is_some());
        assert_eq!(
            transaction_v1
                .deserialize_field::<TransactionArgs>(ARGS_MAP_KEY)
                .unwrap()
                .into_named()
                .unwrap()
                .get("amount")
                .unwrap(),
            amount_cl
        );
    }

    #[test]
    fn should_create_delegate_transaction() {
        let delegator_secret_key = SecretKey::generate_ed25519().unwrap();
        let validator_secret_key = SecretKey::generate_ed25519().unwrap();

        let delegator_public_key = PublicKey::from(&delegator_secret_key);
        let validator_public_key = PublicKey::from(&validator_secret_key);
        let amount = U512::from(2000);

        let delegator_public_key_cl = &CLValue::from_t(delegator_public_key).unwrap();
        let validator_public_key_cl = &CLValue::from_t(validator_public_key).unwrap();
        let amount_cl = &CLValue::from_t(amount).unwrap();

        let transaction_string_params = TransactionStrParams {
            secret_key: "",
            timestamp: "",
            ttl: "30min",
            chain_name: "delegate",
            initiator_addr: SAMPLE_ACCOUNT.to_string(),
            session_args_simple: vec![],
            session_args_json: "",
            pricing_mode: "fixed",
            output_path: "",
            payment_amount: "100",
            gas_price_tolerance: "10",
            additional_computation_factor: "",
            receipt: SAMPLE_DIGEST,
            standard_payment: "true",
            transferred_value: "0",
            session_entry_point: None,
            chunked_args: None,
        };

        let transaction_builder_params = TransactionBuilderParams::Delegate {
            delegator: PublicKey::from(&delegator_secret_key),
            validator: PublicKey::from(&validator_secret_key),
            amount,
        };

        let transaction =
            create_transaction(transaction_builder_params, transaction_string_params, true);

        assert!(transaction.is_ok(), "{:?}", transaction);
        let transaction_v1 = unwrap_transaction(transaction);
        assert_eq!(transaction_v1.chain_name(), "delegate");
        assert_eq!(
            transaction_v1
                .deserialize_field::<TransactionArgs>(ARGS_MAP_KEY)
                .unwrap()
                .into_named()
                .unwrap()
                .get("amount")
                .unwrap(),
            amount_cl
        );
        assert_eq!(
            transaction_v1
                .deserialize_field::<TransactionArgs>(ARGS_MAP_KEY)
                .unwrap()
                .into_named()
                .unwrap()
                .get("delegator")
                .unwrap(),
            delegator_public_key_cl
        );
        assert_eq!(
            transaction_v1
                .deserialize_field::<TransactionArgs>(ARGS_MAP_KEY)
                .unwrap()
                .into_named()
                .unwrap()
                .get("validator")
                .unwrap(),
            validator_public_key_cl
        );
    }

    #[test]
    fn should_create_activate_bid_transaction() {
        let secret_key = SecretKey::generate_ed25519().unwrap();

        let validator = PublicKey::from(&secret_key);

        let validator_cl = &CLValue::from_t(&validator).unwrap();

        let transaction_str_params = TransactionStrParams {
            secret_key: "",
            timestamp: "",
            ttl: "30min",
            chain_name: "activate-bid",
            initiator_addr: SAMPLE_ACCOUNT.to_string(),
            session_args_simple: vec![],
            session_args_json: "",
            pricing_mode: "fixed",
            output_path: "",
            payment_amount: "100",
            gas_price_tolerance: "10",
            additional_computation_factor: "0",
            receipt: SAMPLE_DIGEST,
            standard_payment: "true",
            transferred_value: "0",
            session_entry_point: None,
            chunked_args: None,
        };
        let transaction_string_params = transaction_str_params;

        let transaction_builder_params = TransactionBuilderParams::ActivateBid { validator };

        let transaction =
            create_transaction(transaction_builder_params, transaction_string_params, true);

        assert!(transaction.is_ok(), "{:?}", transaction);
        assert_eq!(transaction.as_ref().unwrap().chain_name(), "activate-bid");
        assert_eq!(
            transaction
                .as_ref()
                .unwrap()
                .deserialize_field::<TransactionArgs>(ARGS_MAP_KEY)
                .unwrap()
                .into_named()
                .unwrap()
                .get("validator")
                .unwrap(),
            validator_cl
        );
    }

    #[test]
    fn should_create_withdraw_bid_transaction() {
        let secret_key = SecretKey::generate_ed25519().unwrap();

        let public_key = PublicKey::from(&secret_key);
        let amount = U512::from(3000);

        let public_key_cl = &CLValue::from_t(&public_key).unwrap();
        let amount_cl = &CLValue::from_t(amount).unwrap();

        let transaction_str_params = TransactionStrParams {
            secret_key: "",
            timestamp: "",
            ttl: "30min",
            chain_name: "withdraw-bid",
            initiator_addr: SAMPLE_ACCOUNT.to_string(),
            session_args_simple: vec![],
            session_args_json: "",
            pricing_mode: "fixed",
            output_path: "",
            payment_amount: "100",
            gas_price_tolerance: "10",
            additional_computation_factor: "0",
            receipt: SAMPLE_DIGEST,
            standard_payment: "true",
            transferred_value: "0",
            session_entry_point: None,
            chunked_args: None,
        };
        let transaction_string_params = transaction_str_params;

        let transaction_builder_params =
            TransactionBuilderParams::WithdrawBid { public_key, amount };

        let transaction =
            create_transaction(transaction_builder_params, transaction_string_params, true);

        assert!(transaction.is_ok(), "{:?}", transaction);
        let transaction_v1 = unwrap_transaction(transaction);
        assert_eq!(transaction_v1.chain_name(), "withdraw-bid");
        assert_eq!(
            transaction_v1
                .deserialize_field::<TransactionArgs>(ARGS_MAP_KEY)
                .unwrap()
                .into_named()
                .unwrap()
                .get("amount")
                .unwrap(),
            amount_cl
        );
        assert_eq!(
            transaction_v1
                .deserialize_field::<TransactionArgs>(ARGS_MAP_KEY)
                .unwrap()
                .into_named()
                .unwrap()
                .get("public_key")
                .unwrap(),
            public_key_cl
        );
    }

    #[test]
    fn should_create_undelegatge_transaction() {
        let delegator_secret_key = SecretKey::generate_ed25519().unwrap();
        let validator_secret_key = SecretKey::generate_ed25519().unwrap();

        let amount = U512::from(4000);
        let delegator_public_key = PublicKey::from(&delegator_secret_key);
        let validator_public_key = PublicKey::from(&validator_secret_key);

        let amount_cl = &CLValue::from_t(amount).unwrap();
        let delegator_public_key_cl = &CLValue::from_t(delegator_public_key).unwrap();
        let validator_public_key_cl = &CLValue::from_t(validator_public_key).unwrap();

        let transaction_string_params = TransactionStrParams {
            secret_key: "",
            timestamp: "",
            ttl: "30min",
            chain_name: "undelegate",
            initiator_addr: SAMPLE_ACCOUNT.to_string(),
            session_args_simple: vec![],
            session_args_json: "",
            pricing_mode: "fixed",
            output_path: "",
            payment_amount: "100",
            gas_price_tolerance: "10",
            additional_computation_factor: "0",
            receipt: SAMPLE_DIGEST,
            standard_payment: "true",
            transferred_value: "0",
            session_entry_point: None,
            chunked_args: None,
        };

        let transaction_builder_params = TransactionBuilderParams::Undelegate {
            delegator: PublicKey::from(&delegator_secret_key),
            validator: PublicKey::from(&validator_secret_key),
            amount,
        };

        let transaction =
            create_transaction(transaction_builder_params, transaction_string_params, true);

        assert!(transaction.is_ok(), "{:?}", transaction);
        let transaction_v1 = unwrap_transaction(transaction);
        assert_eq!(transaction_v1.chain_name(), "undelegate");
        assert_eq!(
            transaction_v1
                .deserialize_field::<TransactionArgs>(ARGS_MAP_KEY)
                .unwrap()
                .into_named()
                .unwrap()
                .get("amount")
                .unwrap(),
            amount_cl
        );
        assert_eq!(
            transaction_v1
                .deserialize_field::<TransactionArgs>(ARGS_MAP_KEY)
                .unwrap()
                .into_named()
                .unwrap()
                .get("delegator")
                .unwrap(),
            delegator_public_key_cl
        );
        assert_eq!(
            transaction_v1
                .deserialize_field::<TransactionArgs>(ARGS_MAP_KEY)
                .unwrap()
                .into_named()
                .unwrap()
                .get("validator")
                .unwrap(),
            validator_public_key_cl
        );
    }

    #[test]
    fn should_create_redelegatge_transaction() {
        let delegator_secret_key = SecretKey::generate_ed25519().unwrap();
        let validator_secret_key = SecretKey::generate_ed25519().unwrap();
        let new_validator_secret_key = SecretKey::generate_ed25519().unwrap();

        let delegator_public_key = PublicKey::from(&delegator_secret_key);
        let validator_public_key = PublicKey::from(&validator_secret_key);
        let new_validator_public_key = PublicKey::from(&new_validator_secret_key);
        let amount = U512::from(5000);

        let delegator_public_key_cl = &CLValue::from_t(delegator_public_key).unwrap();
        let validator_public_key_cl = &CLValue::from_t(validator_public_key).unwrap();
        let new_validator_public_key_cl = &CLValue::from_t(new_validator_public_key).unwrap();
        let amount_cl = &CLValue::from_t(amount).unwrap();

        let transaction_string_params = TransactionStrParams {
            secret_key: "",
            timestamp: "",
            ttl: "30min",
            chain_name: "redelegate",
            initiator_addr: SAMPLE_ACCOUNT.to_string(),
            session_args_simple: vec![],
            session_args_json: "",
            pricing_mode: "fixed",
            output_path: "",
            payment_amount: "100",
            gas_price_tolerance: "10",
            additional_computation_factor: "",
            receipt: SAMPLE_DIGEST,
            standard_payment: "true",
            transferred_value: "0",
            session_entry_point: None,
            chunked_args: None,
        };

        let transaction_builder_params = TransactionBuilderParams::Redelegate {
            delegator: PublicKey::from(&delegator_secret_key),
            validator: PublicKey::from(&validator_secret_key),
            amount,
            new_validator: PublicKey::from(&new_validator_secret_key),
        };
        let transaction =
            create_transaction(transaction_builder_params, transaction_string_params, true);
        assert!(transaction.is_ok(), "{:?}", transaction);
        let transaction_v1 = unwrap_transaction(transaction);
        assert_eq!(transaction_v1.chain_name(), "redelegate");
        assert_eq!(
            transaction_v1
                .deserialize_field::<TransactionArgs>(ARGS_MAP_KEY)
                .unwrap()
                .into_named()
                .unwrap()
                .get("amount")
                .unwrap(),
            amount_cl
        );
        assert_eq!(
            transaction_v1
                .deserialize_field::<TransactionArgs>(ARGS_MAP_KEY)
                .unwrap()
                .into_named()
                .unwrap()
                .get("delegator")
                .unwrap(),
            delegator_public_key_cl
        );
        assert_eq!(
            transaction_v1
                .deserialize_field::<TransactionArgs>(ARGS_MAP_KEY)
                .unwrap()
                .into_named()
                .unwrap()
                .get("validator")
                .unwrap(),
            validator_public_key_cl
        );
        assert_eq!(
            transaction_v1
                .deserialize_field::<TransactionArgs>(ARGS_MAP_KEY)
                .unwrap()
                .into_named()
                .unwrap()
                .get("new_validator")
                .unwrap(),
            new_validator_public_key_cl
        );
    }

    #[test]
    fn should_create_change_bid_public_key_transaction() {
        let secret_key = SecretKey::generate_ed25519().unwrap();
        let public_key = PublicKey::from(&secret_key);

        let secret_key = SecretKey::generate_ed25519().unwrap();
        let new_public_key = PublicKey::from(&secret_key);

        let public_key_cl = &CLValue::from_t(&public_key).unwrap();
        let new_public_key_cl = &CLValue::from_t(&new_public_key).unwrap();

        let transaction_string_params = TransactionStrParams {
            secret_key: "",
            timestamp: "",
            ttl: "30min",
            chain_name: "change-bid-public-key-test",
            initiator_addr: SAMPLE_ACCOUNT.to_string(),
            session_args_simple: vec![],
            session_args_json: "",
            pricing_mode: "fixed",
            output_path: "",
            payment_amount: "100",
            gas_price_tolerance: "10",
            additional_computation_factor: "",
            receipt: SAMPLE_DIGEST,
            standard_payment: "true",
            transferred_value: "0",
            session_entry_point: None,
            chunked_args: None,
        };

        let transaction_builder_params = TransactionBuilderParams::ChangeBidPublicKey {
            public_key,
            new_public_key,
        };

        let transaction =
            create_transaction(transaction_builder_params, transaction_string_params, true);

        assert!(transaction.is_ok(), "{:?}", transaction);
        assert_eq!(
            transaction.as_ref().unwrap().chain_name(),
            "change-bid-public-key-test"
        );
        assert_eq!(
            transaction
                .as_ref()
                .unwrap()
                .deserialize_field::<TransactionArgs>(ARGS_MAP_KEY)
                .unwrap()
                .into_named()
                .unwrap()
                .get("public_key")
                .unwrap(),
            public_key_cl
        );
        assert!(transaction
            .as_ref()
            .unwrap()
            .deserialize_field::<TransactionArgs>(ARGS_MAP_KEY)
            .unwrap()
            .into_named()
            .unwrap()
            .get("new_public_key")
            .is_some());
        assert_eq!(
            transaction
                .as_ref()
                .unwrap()
                .deserialize_field::<TransactionArgs>(ARGS_MAP_KEY)
                .unwrap()
                .into_named()
                .unwrap()
                .get("new_public_key")
                .unwrap(),
            new_public_key_cl
        );
    }

    #[test]
    fn should_create_add_reservations_transaction() {
        let mut rng = thread_rng();

        let reservations = (0..rng.gen_range(1..10))
            .map(|_| {
                let secret_key = SecretKey::generate_ed25519().unwrap();
                let validator_public_key = PublicKey::from(&secret_key);

                let delegator_kind = rng.gen();

                let delegation_rate = rng.gen_range(0..50);
                Reservation::new(validator_public_key, delegator_kind, delegation_rate)
            })
            .collect();

        let reservations_cl = &CLValue::from_t(&reservations).unwrap();

        let transaction_string_params = TransactionStrParams {
            secret_key: "",
            timestamp: "",
            ttl: "30min",
            chain_name: "add-reservations-test",
            initiator_addr: SAMPLE_ACCOUNT.to_string(),
            session_args_simple: vec![],
            session_args_json: "",
            pricing_mode: "fixed",
            output_path: "",
            payment_amount: "100",
            gas_price_tolerance: "10",
            additional_computation_factor: "",
            receipt: SAMPLE_DIGEST,
            standard_payment: "true",
            transferred_value: "0",
            session_entry_point: None,
            chunked_args: None,
        };

        let transaction_builder_params = TransactionBuilderParams::AddReservations { reservations };

        let transaction =
            create_transaction(transaction_builder_params, transaction_string_params, true);

        assert!(transaction.is_ok(), "{:?}", transaction);
        assert_eq!(
            transaction.as_ref().unwrap().chain_name(),
            "add-reservations-test"
        );
        assert_eq!(
            transaction
                .as_ref()
                .unwrap()
                .deserialize_field::<TransactionArgs>(ARGS_MAP_KEY)
                .unwrap()
                .into_named()
                .unwrap()
                .get("reservations")
                .unwrap(),
            reservations_cl
        );
    }

    #[test]
    fn should_create_cancel_reservations_transaction() {
        let mut rng = thread_rng();

        let validator_secret_key = SecretKey::generate_ed25519().unwrap();
        let validator = PublicKey::from(&validator_secret_key);

        let validator_cl = &CLValue::from_t(&validator).unwrap();

        let delegators = (0..rng.gen_range(1..10))
            .map(|_| {
                let secret_key = SecretKey::generate_ed25519().unwrap();
                PublicKey::from(&secret_key)
            })
            .collect();

        let delegators_cl = &CLValue::from_t(&delegators).unwrap();

        let transaction_string_params = TransactionStrParams {
            secret_key: "",
            timestamp: "",
            ttl: "30min",
            chain_name: "cancel-reservations-test",
            initiator_addr: SAMPLE_ACCOUNT.to_string(),
            session_args_simple: vec![],
            session_args_json: "",
            pricing_mode: "fixed",
            output_path: "",
            payment_amount: "100",
            gas_price_tolerance: "10",
            additional_computation_factor: "",
            receipt: SAMPLE_DIGEST,
            standard_payment: "true",
            transferred_value: "0",
            session_entry_point: None,
            chunked_args: None,
        };

        let transaction_builder_params = TransactionBuilderParams::CancelReservations {
            validator,
            delegators,
        };

        let transaction =
            create_transaction(transaction_builder_params, transaction_string_params, true);

        assert!(transaction.is_ok(), "{:?}", transaction);
        assert_eq!(
            transaction.as_ref().unwrap().chain_name(),
            "cancel-reservations-test"
        );
        assert_eq!(
            transaction
                .as_ref()
                .unwrap()
                .deserialize_field::<TransactionArgs>(ARGS_MAP_KEY)
                .unwrap()
                .into_named()
                .unwrap()
                .get("validator")
                .unwrap(),
            validator_cl
        );
        assert_eq!(
            transaction
                .as_ref()
                .unwrap()
                .deserialize_field::<TransactionArgs>(ARGS_MAP_KEY)
                .unwrap()
                .into_named()
                .unwrap()
                .get("delegators")
                .unwrap(),
            delegators_cl
        );
    }

    #[test]
    fn should_create_invocable_entity_transaction() {
        let entity_addr: EntityAddr = EntityAddr::new_account([0u8; 32]);
        let entity_hash = entity_addr.value();
        let entry_point = String::from("test-entry-point");
        let target = &TransactionTarget::Stored {
            id: TransactionInvocationTarget::ByHash(entity_hash),
            runtime: TransactionRuntime::VmCasperV1,
            transferred_value: 0,
        };

        let entry_point_ref = &TransactionEntryPoint::Custom(entry_point);

        let transaction_string_params = TransactionStrParams {
            secret_key: "",
            timestamp: "",
            ttl: "30min",
            chain_name: "invocable-entity",
            initiator_addr: SAMPLE_ACCOUNT.to_string(),
            session_args_simple: vec![],
            session_args_json: "",
            pricing_mode: "fixed",
            output_path: "",
            payment_amount: "100",
            gas_price_tolerance: "10",
            additional_computation_factor: "0",
            receipt: SAMPLE_DIGEST,
            standard_payment: "true",
            transferred_value: "0",
            session_entry_point: None,
            chunked_args: None,
        };

        let transaction_builder_params = TransactionBuilderParams::InvocableEntity {
            entity_hash: entity_hash.into(),
            entry_point: "test-entry-point",
            runtime: TransactionRuntime::VmCasperV1,
            transferred_value: 0,
        };
        let transaction =
            create_transaction(transaction_builder_params, transaction_string_params, true);

        assert!(transaction.is_ok(), "{:?}", transaction);
        let transaction_v1 = unwrap_transaction(transaction);
        assert_eq!(transaction_v1.chain_name(), "invocable-entity");
        assert_eq!(
            transaction_v1
                .deserialize_field::<TransactionEntryPoint>(ENTRY_POINT_MAP_KEY)
                .unwrap(),
            *entry_point_ref
        );
        assert_eq!(
            transaction_v1
                .deserialize_field::<TransactionTarget>(TARGET_MAP_KEY)
                .unwrap(),
            *target
        );
    }
    #[test]
    fn should_create_invocable_entity_alias_transaction() {
        let alias = String::from("alias");
        let target = &TransactionTarget::Stored {
            id: TransactionInvocationTarget::ByName(alias),
            runtime: TransactionRuntime::VmCasperV1,
            transferred_value: 0,
        };
        let transaction_string_params = TransactionStrParams {
            secret_key: "",
            timestamp: "",
            ttl: "30min",
            chain_name: "invocable-entity-alias",
            initiator_addr: SAMPLE_ACCOUNT.to_string(),
            session_args_simple: vec![],
            session_args_json: "",
            pricing_mode: "fixed",
            output_path: "",
            payment_amount: "100",
            gas_price_tolerance: "10",
            receipt: SAMPLE_DIGEST,
            additional_computation_factor: "",
            standard_payment: "true",
            transferred_value: "0",
            session_entry_point: None,
            chunked_args: None,
        };

        let transaction_builder_params = TransactionBuilderParams::InvocableEntityAlias {
            entity_alias: "alias",
            entry_point: "entry-point-alias",
            runtime: TransactionRuntime::VmCasperV1,
            transferred_value: 0,
        };
        let transaction =
            create_transaction(transaction_builder_params, transaction_string_params, true);
        assert!(transaction.is_ok(), "{:?}", transaction);
        let transaction_v1 = unwrap_transaction(transaction);
        assert_eq!(transaction_v1.chain_name(), "invocable-entity-alias");
        assert_eq!(
            transaction_v1
                .deserialize_field::<TransactionEntryPoint>(ENTRY_POINT_MAP_KEY)
                .unwrap(),
            TransactionEntryPoint::Custom("entry-point-alias".to_string())
        );
        assert_eq!(
            transaction_v1
                .deserialize_field::<TransactionTarget>(TARGET_MAP_KEY)
                .unwrap(),
            *target
        );
    }

    #[test]
    fn should_create_package_transaction() {
        let package_addr: PackageAddr = vec![0u8; 32].as_slice().try_into().unwrap();
        let entry_point = "test-entry-point-package";
        let maybe_entity_version = Some(23);
        let target = &TransactionTarget::Stored {
            id: TransactionInvocationTarget::ByPackageHash {
                addr: package_addr,
                version: maybe_entity_version,
            },
            runtime: TransactionRuntime::VmCasperV1,
            transferred_value: 0,
        };
        let transaction_string_params = TransactionStrParams {
            secret_key: "",
            timestamp: "",
            ttl: "30min",
            chain_name: "package",
            initiator_addr: SAMPLE_ACCOUNT.to_string(),
            session_args_simple: vec![],
            session_args_json: "",
            pricing_mode: "fixed",
            output_path: "",
            payment_amount: "100",
            gas_price_tolerance: "10",
            receipt: SAMPLE_DIGEST,
            additional_computation_factor: "",
            standard_payment: "true",
            transferred_value: "0",
            session_entry_point: None,
            chunked_args: None,
        };

        let transaction_builder_params = TransactionBuilderParams::Package {
            package_hash: package_addr.into(),
            entry_point,
            maybe_entity_version,
            runtime: TransactionRuntime::VmCasperV1,
            transferred_value: 0,
        };
        let transaction =
            create_transaction(transaction_builder_params, transaction_string_params, true);
        assert!(transaction.is_ok(), "{:?}", transaction);
        let transaction_v1 = unwrap_transaction(transaction);
        assert_eq!(transaction_v1.chain_name(), "package");
        assert_eq!(
            transaction_v1
                .deserialize_field::<TransactionEntryPoint>(ENTRY_POINT_MAP_KEY)
                .unwrap(),
            TransactionEntryPoint::Custom("test-entry-point-package".to_string())
        );
        assert_eq!(
            transaction_v1
                .deserialize_field::<TransactionTarget>(TARGET_MAP_KEY)
                .unwrap(),
            *target
        );
    }

    #[test]
    fn should_create_package_alias_transaction() {
        let package_name = String::from("package-name");
        let entry_point = "test-entry-point-package";
        let maybe_entity_version = Some(23);
        let target = &TransactionTarget::Stored {
            id: TransactionInvocationTarget::ByPackageName {
                name: package_name.clone(),
                version: maybe_entity_version,
            },
            runtime: TransactionRuntime::VmCasperV1,
            transferred_value: 0,
        };
        let transaction_string_params = TransactionStrParams {
            secret_key: "",
            timestamp: "",
            ttl: "30min",
            chain_name: "package",
            initiator_addr: SAMPLE_ACCOUNT.to_string(),
            session_args_simple: vec![],
            session_args_json: "",
            pricing_mode: "fixed",
            output_path: "",
            payment_amount: "100",
            gas_price_tolerance: "10",
            additional_computation_factor: "",
            receipt: SAMPLE_DIGEST,
            standard_payment: "true",
            transferred_value: "0",
            session_entry_point: None,
            chunked_args: None,
        };

        let transaction_builder_params = TransactionBuilderParams::PackageAlias {
            package_alias: &package_name,
            entry_point,
            maybe_entity_version,
            runtime: TransactionRuntime::VmCasperV1,
            transferred_value: 0,
        };
        let transaction =
            create_transaction(transaction_builder_params, transaction_string_params, true);
        assert!(transaction.is_ok(), "{:?}", transaction);
        let transaction_v1 = unwrap_transaction(transaction);
        assert_eq!(transaction_v1.chain_name(), "package");
        assert_eq!(
            transaction_v1
                .deserialize_field::<TransactionEntryPoint>(ENTRY_POINT_MAP_KEY)
                .unwrap(),
            TransactionEntryPoint::Custom("test-entry-point-package".to_string())
        );
        assert_eq!(
            transaction_v1
                .deserialize_field::<TransactionTarget>(TARGET_MAP_KEY)
                .unwrap(),
            *target
        );
    }
    #[test]
    fn should_create_session_transaction() {
        let transaction_bytes = Bytes::from(vec![1u8; 32]);
        let is_install_upgrade = true;
        let target = &TransactionTarget::Session {
            is_install_upgrade,
            runtime: TransactionRuntime::VmCasperV1,
            module_bytes: transaction_bytes.clone(),
            transferred_value: 0,
            seed: None,
        };
        let transaction_string_params = TransactionStrParams {
            secret_key: "",
            timestamp: "",
            ttl: "30min",
            chain_name: "session",
            initiator_addr: SAMPLE_ACCOUNT.to_string(),
            session_args_simple: vec![],
            session_args_json: "",
            pricing_mode: "fixed",
            output_path: "",
            payment_amount: "100",
            gas_price_tolerance: "10",
            additional_computation_factor: "0",
            receipt: SAMPLE_DIGEST,
            standard_payment: "true",
            transferred_value: "0",
            session_entry_point: None,
            chunked_args: None,
        };

        let transaction_builder_params = TransactionBuilderParams::Session {
            is_install_upgrade,
            transaction_bytes,
            runtime: TransactionRuntime::VmCasperV1,
            transferred_value: 0,
            seed: None,
        };
        let transaction =
            create_transaction(transaction_builder_params, transaction_string_params, true);
        assert!(transaction.is_ok(), "{:?}", transaction);
        let transaction_v1 = unwrap_transaction(transaction);
        assert_eq!(transaction_v1.chain_name(), "session");
        assert_eq!(
            transaction_v1
                .deserialize_field::<TransactionEntryPoint>(ENTRY_POINT_MAP_KEY)
                .unwrap(),
            TransactionEntryPoint::Call
        );
        assert_eq!(
            transaction_v1
                .deserialize_field::<TransactionTarget>(TARGET_MAP_KEY)
                .unwrap(),
            *target
        );
    }

    #[test]
    fn should_create_transfer_transaction() {
        let source_uref = URef::from_formatted_str(
            "uref-0102030405060708090a0b0c0d0e0f101112131415161718191a1b1c1d1e1f20-007",
        )
        .unwrap();
        let target_uref = URef::from_formatted_str(
            "uref-0202030405060708090a0b0c0d0e0f101112131415161718191a1b1c1d1e1f20-007",
        )
        .unwrap();

        let transfer_target = TransferTarget::URef(target_uref);

        let maybe_source = Some(source_uref);

        let source_uref_cl = &CLValue::from_t(Some(&source_uref)).unwrap();
        let target_uref_cl = &CLValue::from_t(target_uref).unwrap();

        let transaction_string_params = TransactionStrParams {
            secret_key: "",
            timestamp: "",
            ttl: "30min",
            chain_name: "transfer",
            initiator_addr: SAMPLE_ACCOUNT.to_string(),
            session_args_simple: vec![],
            session_args_json: "",
            pricing_mode: "fixed",
            output_path: "",
            payment_amount: "100",
            gas_price_tolerance: "10",
            additional_computation_factor: "1",
            receipt: SAMPLE_DIGEST,
            standard_payment: "true",
            transferred_value: "0",
            session_entry_point: None,
            chunked_args: None,
        };

        let transaction_builder_params = TransactionBuilderParams::Transfer {
            maybe_source,
            target: transfer_target,
            amount: Default::default(),
            maybe_id: None,
        };
        let transaction =
            create_transaction(transaction_builder_params, transaction_string_params, true);
        assert!(transaction.is_ok(), "{:?}", transaction);
        let transaction_v1 = unwrap_transaction(transaction);
        assert_eq!(transaction_v1.chain_name(), "transfer");
        assert_eq!(
            transaction_v1
                .deserialize_field::<TransactionEntryPoint>(ENTRY_POINT_MAP_KEY)
                .unwrap(),
            TransactionEntryPoint::Transfer
        );
        assert_eq!(
            transaction_v1
                .deserialize_field::<TransactionArgs>(ARGS_MAP_KEY)
                .unwrap()
                .into_named()
                .unwrap()
                .get("source")
                .unwrap(),
            source_uref_cl
        );
        assert_eq!(
            transaction_v1
                .deserialize_field::<TransactionArgs>(ARGS_MAP_KEY)
                .unwrap()
                .into_named()
                .unwrap()
                .get("target")
                .unwrap(),
            target_uref_cl
        );
    }

    fn unwrap_transaction(
        transaction: Result<casper_types::Transaction, CliError>,
    ) -> casper_types::TransactionV1 {
        match transaction.unwrap() {
            casper_types::Transaction::Deploy(_) => {
                unreachable!("Expected transaction, got deploy")
            }
            casper_types::Transaction::V1(transaction_v1) => transaction_v1,
        }
    }
    #[test]
    fn should_fail_to_create_transaction_with_no_secret_or_public_key() {
        let transaction_string_params = TransactionStrParams {
            secret_key: "",
            timestamp: "",
            ttl: "30min",
            chain_name: "no-secret",
            initiator_addr: "".to_string(),
            session_args_simple: vec![],
            session_args_json: "",
            pricing_mode: "fixed",
            output_path: "",
            payment_amount: "100",
            gas_price_tolerance: "10",
            additional_computation_factor: "",
            receipt: SAMPLE_DIGEST,
            standard_payment: "true",
            transferred_value: "0",
            session_entry_point: None,
            chunked_args: None,
        };
        let transaction_builder_params = TransactionBuilderParams::Transfer {
            maybe_source: Default::default(),
            target: TransferTarget::URef(Default::default()),
            amount: Default::default(),
            maybe_id: None,
        };
        let transaction =
            create_transaction(transaction_builder_params, transaction_string_params, true);
        assert!(transaction.is_err());
        assert!(matches!(
            transaction.unwrap_err(),
            CliError::Core(TransactionBuild(
                TransactionV1BuilderError::MissingInitiatorAddr
            ))
        ));
    }

    #[cfg(feature = "std-fs-io")]
    #[test]
    fn should_create_transaction_with_secret_key_but_no_initiator_addr() {
        let minimum_delegation_amount = 100u64;
        let maximum_delegation_amount = 10000u64;

        let transaction_string_params = TransactionStrParams {
            secret_key: "resources/test.pem",
            timestamp: "",
            ttl: "30min",
            chain_name: "has-secret",
            initiator_addr: "".to_string(),
            session_args_simple: vec![],
            session_args_json: "",
            pricing_mode: "fixed",
            output_path: "",
            payment_amount: "100",
            gas_price_tolerance: "10",
            additional_computation_factor: "",
            receipt: SAMPLE_DIGEST,
            standard_payment: "true",
            transferred_value: "0",
            session_entry_point: None,
            chunked_args: None,
        };
        let transaction_builder_params = TransactionBuilderParams::AddBid {
            public_key: PublicKey::from_hex(SAMPLE_ACCOUNT).unwrap(),
            delegation_rate: 0,
            amount: U512::from(10),
            minimum_delegation_amount: Some(minimum_delegation_amount),
            maximum_delegation_amount: Some(maximum_delegation_amount),
            reserved_slots: None,
        };
        let transaction =
            create_transaction(transaction_builder_params, transaction_string_params, true);
        assert!(transaction.is_ok(), "{:?}", transaction);
        println!("{:?}", transaction);
    }

    #[test]
    fn should_fail_to_create_transaction_with_no_secret_and_no_unsigned_transactions() {
        let minimum_delegation_amount = 100u64;
        let maximum_delegation_amount = 10000u64;

        let transaction_string_params = TransactionStrParams {
            secret_key: "",
            timestamp: "",
            ttl: "30min",
            chain_name: "no-secret-must-be-signed",
            initiator_addr: SAMPLE_ACCOUNT.to_string(),
            session_args_simple: vec![],
            session_args_json: "",
            pricing_mode: "fixed",
            output_path: "",
            payment_amount: "100",
            gas_price_tolerance: "",
            additional_computation_factor: "",
            receipt: SAMPLE_DIGEST,
            standard_payment: "true",
            transferred_value: "0",
            session_entry_point: None,
            chunked_args: None,
        };
        let transaction_builder_params = TransactionBuilderParams::AddBid {
            public_key: PublicKey::from_hex(SAMPLE_ACCOUNT).unwrap(),
            delegation_rate: 0,
            amount: U512::from(10),
            minimum_delegation_amount: Some(minimum_delegation_amount),
            maximum_delegation_amount: Some(maximum_delegation_amount),
            reserved_slots: Some(0),
        };
        let transaction =
            create_transaction(transaction_builder_params, transaction_string_params, false);
        assert!(transaction.is_err(), "{:?}", transaction);
        println!("{:?}", transaction);
        let _error_string =
            "allow_unsigned_deploy was false, but no secret key was provided".to_string();
        assert!(matches!(
            transaction.unwrap_err(),
            CliError::InvalidArgument {
                context: "create_transaction",
                error: _error_string
            }
        ));
    }
}<|MERGE_RESOLUTION|>--- conflicted
+++ resolved
@@ -447,14 +447,9 @@
     use super::*;
     use crate::{cli::TransactionV1BuilderError, Error::TransactionBuild};
     use casper_types::{
-<<<<<<< HEAD
         bytesrepr::Bytes, system::auction::Reservation, PackageAddr, TransactionArgs,
         TransactionEntryPoint, TransactionInvocationTarget, TransactionRuntime, TransactionTarget,
-        TransactionV1BuilderError, TransferTarget,
-=======
-        bytesrepr::Bytes, PackageAddr, TransactionArgs, TransactionEntryPoint,
-        TransactionInvocationTarget, TransactionRuntime, TransactionTarget, TransferTarget,
->>>>>>> db55fdde
+        TransferTarget,
     };
     use once_cell::sync::Lazy;
     use rand::{thread_rng, Rng};
