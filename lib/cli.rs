//! An API suitable for use by a CLI binary.
//!
//! It provides functions and types largely based around strings and integers, as would be expected
//! to be input by a CLI user.  The functions then parse these inputs into the expected Rust types
//! and pass them through to the equivalent API functions defined in the root of the library.
//!
//! # Common Parameters
//!
//! Many of the functions have similar parameters.  Descriptions for these common ones follow:
//!
//! * `maybe_rpc_id` - The JSON-RPC identifier, applied to the request and returned in the response.
//!   If it can be parsed as an `i64` it will be used as a JSON integer. If empty, a random `i64`
//!   will be assigned.  Otherwise the provided string will be used verbatim.
//! * `node_address` - The hostname or IP and port of the server, e.g. `http://127.0.0.1:7777`.
//! * `verbosity_level` - When `1`, the JSON-RPC request will be printed to `stdout` with long
//!   string fields (e.g. hex-formatted raw Wasm bytes) shortened to a string indicating the char
//!   count of the field.  When `verbosity_level` is greater than `1`, the request will be printed
//!   to `stdout` with no abbreviation of long fields.  When `verbosity_level` is `0`, the request
//!   will not be printed to `stdout`.
//! * `maybe_block_id` - Must be a hex-encoded, 32-byte hash digest or a `u64` representing the
//!   [`Block`] height or empty.  If empty, the latest `Block` known on the server will be used.

/// Deploy module.
pub mod deploy;
mod deploy_str_params;
mod dictionary_item_str_params;
mod error;
mod json_args;
mod parse;
mod payment_str_params;
mod session_str_params;
mod simple_args;
#[cfg(test)]
mod tests;

use serde::Serialize;

<<<<<<< HEAD
#[cfg(doc)]
use casper_types::{account::AccountHash, Key};
use casper_types::{crypto, AsymmetricType, Digest, PublicKey, URef};
=======
use casper_hashing::Digest;
use casper_types::URef;
#[cfg(doc)]
use casper_types::{account::AccountHash, Key};
>>>>>>> 81b3a6ec

use crate::{
    rpcs::{
        results::{
            GetAccountResult, GetAuctionInfoResult, GetBalanceResult, GetBlockResult,
            GetBlockTransfersResult, GetChainspecResult, GetDeployResult, GetDictionaryItemResult,
            GetEraInfoResult, GetEraSummaryResult, GetNodeStatusResult, GetPeersResult,
            GetStateRootHashResult, GetValidatorChangesResult, ListRpcsResult, PutDeployResult,
            QueryBalanceResult, QueryGlobalStateResult, SpeculativeExecResult,
        },
        DictionaryItemIdentifier,
    },
    SuccessResponse,
};
#[cfg(doc)]
use crate::{Account, Block, Deploy, Error, StoredValue, Transfer};
#[cfg(doc)]
use casper_types::PublicKey;
pub use deploy_str_params::DeployStrParams;
pub use dictionary_item_str_params::DictionaryItemStrParams;
pub use error::CliError;
use json_args::JsonArg;
pub use json_args::{
    help as json_args_help, Error as JsonArgsError, ErrorDetails as JsonArgsErrorDetails,
};
pub use payment_str_params::PaymentStrParams;
pub use session_str_params::SessionStrParams;
pub use simple_args::help as simple_args_help;

/// Creates a [`Deploy`] and sends it to the network for execution.
///
/// For details of the parameters, see [the module docs](crate::cli#common-parameters) or the docs
/// of the individual parameter types.
pub async fn put_deploy(
    maybe_rpc_id: &str,
    node_address: &str,
    verbosity_level: u64,
    deploy_params: DeployStrParams<'_>,
    session_params: SessionStrParams<'_>,
    payment_params: PaymentStrParams<'_>,
) -> Result<SuccessResponse<PutDeployResult>, CliError> {
    let rpc_id = parse::rpc_id(maybe_rpc_id);
    let verbosity = parse::verbosity(verbosity_level);
    let deploy =
        deploy::with_payment_and_session(deploy_params, payment_params, session_params, false)?;
    crate::put_deploy(rpc_id, node_address, verbosity, deploy)
        .await
        .map_err(CliError::from)
}

/// Creates a [`Deploy`] and sends it to the specified node for speculative execution.
///
/// For details of the parameters, see [the module docs](crate::cli#common-parameters) or the docs
/// of the individual parameter types.
pub async fn speculative_put_deploy(
    maybe_block_id: &str,
    maybe_rpc_id: &str,
    node_address: &str,
    verbosity_level: u64,
    deploy_params: DeployStrParams<'_>,
    session_params: SessionStrParams<'_>,
    payment_params: PaymentStrParams<'_>,
) -> Result<SuccessResponse<SpeculativeExecResult>, CliError> {
    let rpc_id = parse::rpc_id(maybe_rpc_id);
    let verbosity = parse::verbosity(verbosity_level);
    let deploy =
        deploy::with_payment_and_session(deploy_params, payment_params, session_params, false)?;
    let speculative_exec = parse::block_identifier(maybe_block_id)?;
    crate::speculative_exec(rpc_id, node_address, speculative_exec, verbosity, deploy)
        .await
        .map_err(CliError::from)
}
/// Creates a [`Deploy`] and outputs it to a file or stdout.
///
/// As a file, the `Deploy` can subsequently be signed by other parties using [`sign_deploy_file`]
/// and then sent to the network for execution using [`send_deploy_file`].
///
/// `maybe_output_path` specifies the output file path, or if empty, will print it to `stdout`.  If
/// `force` is true, and a file exists at `maybe_output_path`, it will be overwritten.  If `force`
/// is false and a file exists at `maybe_output_path`, [`Error::FileAlreadyExists`] is returned
/// and the file will not be written.
pub fn make_deploy(
    maybe_output_path: &str,
    deploy_params: DeployStrParams<'_>,
    session_params: SessionStrParams<'_>,
    payment_params: PaymentStrParams<'_>,
    force: bool,
) -> Result<(), CliError> {
    let output = parse::output_kind(maybe_output_path, force);
    let deploy =
        deploy::with_payment_and_session(deploy_params, payment_params, session_params, true)?;
    crate::output_deploy(output, &deploy).map_err(CliError::from)
}

/// Reads a previously-saved [`Deploy`] from a file, cryptographically signs it, and outputs it to a
/// file or stdout.
///
/// `maybe_output_path` specifies the output file path, or if empty, will print it to `stdout`.  If
/// `force` is true, and a file exists at `maybe_output_path`, it will be overwritten.  If `force`
/// is false and a file exists at `maybe_output_path`, [`Error::FileAlreadyExists`] is returned
/// and the file will not be written.
pub fn sign_deploy_file(
    input_path: &str,
    secret_key_path: &str,
    maybe_output_path: &str,
    force: bool,
) -> Result<(), CliError> {
    let secret_key = parse::secret_key_from_file(secret_key_path)?;
    let output = parse::output_kind(maybe_output_path, force);
    crate::sign_deploy_file(input_path, &secret_key, output).map_err(CliError::from)
}

/// Reads a previously-saved [`Deploy`] from a file and sends it to the network for execution.
///
/// For details of the parameters, see [the module docs](crate::cli#common-parameters).
pub async fn send_deploy_file(
    maybe_rpc_id: &str,
    node_address: &str,
    verbosity_level: u64,
    input_path: &str,
) -> Result<SuccessResponse<PutDeployResult>, CliError> {
    let rpc_id = parse::rpc_id(maybe_rpc_id);
    let verbosity = parse::verbosity(verbosity_level);
    let deploy = crate::read_deploy_file(input_path)?;
    crate::put_deploy(rpc_id, node_address, verbosity, deploy)
        .await
        .map_err(CliError::from)
}

/// Reads a previously-saved [`Deploy`] from a file and sends it to the specified node for
/// speculative execution.
/// For details of the parameters, see [the module docs](crate::cli#common-parameters).
pub async fn speculative_send_deploy_file(
    maybe_block_id: &str,
    maybe_rpc_id: &str,
    node_address: &str,
    verbosity_level: u64,
    input_path: &str,
) -> Result<SuccessResponse<SpeculativeExecResult>, CliError> {
    let rpc_id = parse::rpc_id(maybe_rpc_id);
    let speculative_exec = parse::block_identifier(maybe_block_id)?;
    let verbosity = parse::verbosity(verbosity_level);
    let deploy = crate::read_deploy_file(input_path)?;
    crate::speculative_exec(rpc_id, node_address, speculative_exec, verbosity, deploy)
        .await
        .map_err(CliError::from)
}

/// Transfers funds between purses.
///
/// * `amount` is a string to be parsed as a `U512` specifying the amount to be transferred.
/// * `target_account` is the [`AccountHash`], [`URef`] or [`PublicKey`] of the account to which the
///   funds will be transferred, formatted as a hex-encoded string.  The account's main purse will
///   receive the funds.
/// * `transfer_id` is a string to be parsed as a `u64` representing a user-defined identifier which
///   will be permanently associated with the transfer.
///
/// For details of other parameters, see [the module docs](crate::cli#common-parameters).
#[allow(clippy::too_many_arguments)]
pub async fn transfer(
    maybe_rpc_id: &str,
    node_address: &str,
    verbosity_level: u64,
    amount: &str,
    target_account: &str,
    transfer_id: &str,
    deploy_params: DeployStrParams<'_>,
    payment_params: PaymentStrParams<'_>,
) -> Result<SuccessResponse<PutDeployResult>, CliError> {
    let rpc_id = parse::rpc_id(maybe_rpc_id);
    let verbosity = parse::verbosity(verbosity_level);
    let deploy = deploy::new_transfer(
        amount,
        None,
        target_account,
        transfer_id,
        deploy_params,
        payment_params,
        false,
    )?;
    crate::put_deploy(rpc_id, node_address, verbosity, deploy)
        .await
        .map_err(CliError::from)
}

/// Creates a [`Deploy`] to transfer funds between purses, and sends it to the specified node for
/// speculative execution.
///
/// * `amount` is a string to be parsed as a `U512` specifying the amount to be transferred.
/// * `target_account` is the [`AccountHash`], [`URef`] or [`PublicKey`] of the account to which the
///   funds will be transferred, formatted as a hex-encoded string.  The account's main purse will
///   receive the funds.
/// * `transfer_id` is a string to be parsed as a `u64` representing a user-defined identifier which
///   will be permanently associated with the transfer.
///
/// For details of other parameters, see [the module docs](crate::cli#common-parameters).
#[allow(clippy::too_many_arguments)]
pub async fn speculative_transfer(
    maybe_block_id: &str,
    maybe_rpc_id: &str,
    node_address: &str,
    verbosity_level: u64,
    amount: &str,
    target_account: &str,
    transfer_id: &str,
    deploy_params: DeployStrParams<'_>,
    payment_params: PaymentStrParams<'_>,
) -> Result<SuccessResponse<SpeculativeExecResult>, CliError> {
    let rpc_id = parse::rpc_id(maybe_rpc_id);
    let verbosity = parse::verbosity(verbosity_level);
    let deploy = deploy::new_transfer(
        amount,
        None,
        target_account,
        transfer_id,
        deploy_params,
        payment_params,
        false,
    )?;
    let speculative_exec = parse::block_identifier(maybe_block_id)?;
    crate::speculative_exec(rpc_id, node_address, speculative_exec, verbosity, deploy)
        .await
        .map_err(CliError::from)
}

/// Creates a transfer [`Deploy`] and outputs it to a file or stdout.
///
/// As a file, the `Deploy` can subsequently be signed by other parties using [`sign_deploy_file`]
/// and then sent to the network for execution using [`send_deploy_file`].
///
/// `maybe_output_path` specifies the output file path, or if empty, will print it to `stdout`.  If
/// `force` is true, and a file exists at `maybe_output_path`, it will be overwritten.  If `force`
/// is false and a file exists at `maybe_output_path`, [`Error::FileAlreadyExists`] is returned
/// and the file will not be written.
pub fn make_transfer(
    maybe_output_path: &str,
    amount: &str,
    target_account: &str,
    transfer_id: &str,
    deploy_params: DeployStrParams<'_>,
    payment_params: PaymentStrParams<'_>,
    force: bool,
) -> Result<(), CliError> {
    let output = parse::output_kind(maybe_output_path, force);
    let deploy = deploy::new_transfer(
        amount,
        None,
        target_account,
        transfer_id,
        deploy_params,
        payment_params,
        true,
    )?;
    crate::output_deploy(output, &deploy).map_err(CliError::from)
}

/// Retrieves a [`Deploy`] from the network.
///
/// `deploy_hash` must be a hex-encoded, 32-byte hash digest.  For details of the other parameters,
/// see [the module docs](crate::cli#common-parameters).
pub async fn get_deploy(
    maybe_rpc_id: &str,
    node_address: &str,
    verbosity_level: u64,
    deploy_hash: &str,
    finalized_approvals: bool,
) -> Result<SuccessResponse<GetDeployResult>, CliError> {
    let rpc_id = parse::rpc_id(maybe_rpc_id);
    let verbosity = parse::verbosity(verbosity_level);
    let deploy_hash = parse::deploy_hash(deploy_hash)?;
    crate::get_deploy(
        rpc_id,
        node_address,
        verbosity,
        deploy_hash,
        finalized_approvals,
    )
    .await
    .map_err(CliError::from)
}

/// Retrieves a [`Block`] from the network.
///
/// For details of the parameters, see [the module docs](crate::cli#common-parameters).
pub async fn get_block(
    maybe_rpc_id: &str,
    node_address: &str,
    verbosity_level: u64,
    maybe_block_id: &str,
) -> Result<SuccessResponse<GetBlockResult>, CliError> {
    let rpc_id = parse::rpc_id(maybe_rpc_id);
    let verbosity = parse::verbosity(verbosity_level);
    let maybe_block_id = parse::block_identifier(maybe_block_id)?;
    crate::get_block(rpc_id, node_address, verbosity, maybe_block_id)
        .await
        .map_err(CliError::from)
}

/// Retrieves all [`Transfer`] items for a [`Block`] from the network.
///
/// For details of the parameters, see [the module docs](crate::cli#common-parameters).
pub async fn get_block_transfers(
    maybe_rpc_id: &str,
    node_address: &str,
    verbosity_level: u64,
    maybe_block_id: &str,
) -> Result<SuccessResponse<GetBlockTransfersResult>, CliError> {
    let rpc_id = parse::rpc_id(maybe_rpc_id);
    let verbosity = parse::verbosity(verbosity_level);
    let maybe_block_id = parse::block_identifier(maybe_block_id)?;
    crate::get_block_transfers(rpc_id, node_address, verbosity, maybe_block_id)
        .await
        .map_err(CliError::from)
}

/// Retrieves a state root hash at a given [`Block`].
///
/// For details of the parameters, see [the module docs](crate::cli#common-parameters).
pub async fn get_state_root_hash(
    maybe_rpc_id: &str,
    node_address: &str,
    verbosity_level: u64,
    maybe_block_id: &str,
) -> Result<SuccessResponse<GetStateRootHashResult>, CliError> {
    let rpc_id = parse::rpc_id(maybe_rpc_id);
    let verbosity = parse::verbosity(verbosity_level);
    let maybe_block_id = parse::block_identifier(maybe_block_id)?;
    crate::get_state_root_hash(rpc_id, node_address, verbosity, maybe_block_id)
        .await
        .map_err(CliError::from)
}

/// Retrieves era information from the network at a given [`Block`].
///
/// For details of the parameters, see [the module docs](crate::cli#common-parameters).
pub async fn get_era_summary(
    maybe_rpc_id: &str,
    node_address: &str,
    verbosity_level: u64,
    maybe_block_id: &str,
) -> Result<SuccessResponse<GetEraSummaryResult>, CliError> {
    let rpc_id = parse::rpc_id(maybe_rpc_id);
    let verbosity = parse::verbosity(verbosity_level);
    let maybe_block_id = parse::block_identifier(maybe_block_id)?;
    crate::get_era_summary(rpc_id, node_address, verbosity, maybe_block_id)
        .await
        .map_err(CliError::from)
}

/// Retrieves a [`StoredValue`] from global state.
///
/// `maybe_block_id` or `maybe_state_root_hash` identify the global state root hash to be used for
/// the query.  Exactly one of these args should be an empty string.
///
/// `key` must be a formatted [`PublicKey`] or [`Key`].  `path` is comprised of components starting
/// from the `key`, separated by `/`s.  It may be empty.
///
/// For details of other parameters, see [the module docs](crate::cli#common-parameters).
pub async fn query_global_state(
    maybe_rpc_id: &str,
    node_address: &str,
    verbosity_level: u64,
    maybe_block_id: &str,
    maybe_state_root_hash: &str,
    key: &str,
    path: &str,
) -> Result<SuccessResponse<QueryGlobalStateResult>, CliError> {
    let rpc_id = parse::rpc_id(maybe_rpc_id);
    let verbosity = parse::verbosity(verbosity_level);
    let global_state_identifier =
        parse::global_state_identifier(maybe_block_id, maybe_state_root_hash)?
            .ok_or(CliError::FailedToParseStateIdentifier)?;
    let key = parse::key_for_query(key)?;
    let path = if path.is_empty() {
        vec![]
    } else {
        path.split('/').map(ToString::to_string).collect()
    };

    crate::query_global_state(
        rpc_id,
        node_address,
        verbosity,
        global_state_identifier,
        key,
        path,
    )
    .await
    .map_err(CliError::from)
}

/// Retrieves a purse's balance from global state.
///
/// `maybe_block_id` or `maybe_state_root_hash` identify the global state root hash to be used for
/// the query.  If both are empty, the latest block is used.
///
/// `purse_id` can be a properly-formatted public key, account hash or URef.
///
/// For details of other parameters, see [the module docs](crate::cli#common-parameters).
pub async fn query_balance(
    maybe_rpc_id: &str,
    node_address: &str,
    verbosity_level: u64,
    maybe_block_id: &str,
    maybe_state_root_hash: &str,
    purse_id: &str,
) -> Result<SuccessResponse<QueryBalanceResult>, CliError> {
    let rpc_id = parse::rpc_id(maybe_rpc_id);
    let verbosity = parse::verbosity(verbosity_level);
    let maybe_global_state_identifier =
        parse::global_state_identifier(maybe_block_id, maybe_state_root_hash)?;
    let purse_identifier = parse::purse_identifier(purse_id)?;

    crate::query_balance(
        rpc_id,
        node_address,
        verbosity,
        maybe_global_state_identifier,
        purse_identifier,
    )
    .await
    .map_err(CliError::from)
}

/// Retrieves a [`StoredValue`] from a dictionary at a given state root hash.
///
/// `state_root_hash` must be a hex-encoded, 32-byte hash digest.
///
/// `dictionary_item_str_params` contains dictionary item identifier options for this query.  See
/// [`DictionaryItemStrParams`] for more details.
///
/// For details of other parameters, see [the module docs](crate::cli#common-parameters).
pub async fn get_dictionary_item(
    maybe_rpc_id: &str,
    node_address: &str,
    verbosity_level: u64,
    state_root_hash: &str,
    dictionary_item_str_params: DictionaryItemStrParams<'_>,
) -> Result<SuccessResponse<GetDictionaryItemResult>, CliError> {
    let rpc_id = parse::rpc_id(maybe_rpc_id);
    let verbosity = parse::verbosity(verbosity_level);
    let state_root_hash =
        Digest::from_hex(state_root_hash).map_err(|error| CliError::FailedToParseDigest {
            context: "state root hash in get_dictionary_item",
            error,
        })?;
    let dictionary_item_identifier =
        DictionaryItemIdentifier::try_from(dictionary_item_str_params)?;

    crate::get_dictionary_item(
        rpc_id,
        node_address,
        verbosity,
        state_root_hash,
        dictionary_item_identifier,
    )
    .await
    .map_err(CliError::from)
}

/// Retrieves a purse's balance at a given state root hash.
///
/// `state_root_hash` must be a hex-encoded, 32-byte hash digest.
///
/// `purse` is a URef, formatted as e.g.
/// ```text
/// uref-0102030405060708090a0b0c0d0e0f101112131415161718191a1b1c1d1e1f20-007
/// ```
///
/// For details of other parameters, see [the module docs](crate::cli#common-parameters).
pub async fn get_balance(
    maybe_rpc_id: &str,
    node_address: &str,
    verbosity_level: u64,
    state_root_hash: &str,
    purse: &str,
) -> Result<SuccessResponse<GetBalanceResult>, CliError> {
    let rpc_id = parse::rpc_id(maybe_rpc_id);
    let verbosity = parse::verbosity(verbosity_level);
    let state_root_hash =
        Digest::from_hex(state_root_hash).map_err(|error| CliError::FailedToParseDigest {
            context: "state root hash in get_balance",
            error,
        })?;
    let purse = URef::from_formatted_str(purse).map_err(|error| CliError::FailedToParseURef {
        context: "purse in get_balance",
        error,
    })?;

    crate::get_balance(rpc_id, node_address, verbosity, state_root_hash, purse)
        .await
        .map_err(CliError::from)
}

/// Retrieves an [`Account`] at a given [`Block`].
///
/// `public_key` is the public key as a formatted string associated with the `Account`.
///
/// For details of other parameters, see [the module docs](crate::cli#common-parameters).
pub async fn get_account(
    maybe_rpc_id: &str,
    node_address: &str,
    verbosity_level: u64,
    maybe_block_id: &str,
    account_identifier: &str,
) -> Result<SuccessResponse<GetAccountResult>, CliError> {
    let rpc_id = parse::rpc_id(maybe_rpc_id);
    let verbosity = parse::verbosity(verbosity_level);
    let maybe_block_id = parse::block_identifier(maybe_block_id)?;
    let account_identifier = parse::account_identifier(account_identifier)?;

    crate::get_account(
        rpc_id,
        node_address,
        verbosity,
        maybe_block_id,
        account_identifier,
    )
    .await
    .map_err(CliError::from)
}

/// Retrieves the bids and validators at a given [`Block`].
///
/// For details of the parameters, see [the module docs](crate::cli#common-parameters).
pub async fn get_auction_info(
    maybe_rpc_id: &str,
    node_address: &str,
    verbosity_level: u64,
    maybe_block_id: &str,
) -> Result<SuccessResponse<GetAuctionInfoResult>, CliError> {
    let rpc_id = parse::rpc_id(maybe_rpc_id);
    let verbosity = parse::verbosity(verbosity_level);
    let maybe_block_id = parse::block_identifier(maybe_block_id)?;
    crate::get_auction_info(rpc_id, node_address, verbosity, maybe_block_id)
        .await
        .map_err(CliError::from)
}

/// Retrieves the status changes of the active validators on the network.
///
/// For details of the parameters, see [the module docs](crate::cli#common-parameters).
pub async fn get_validator_changes(
    maybe_rpc_id: &str,
    node_address: &str,
    verbosity_level: u64,
) -> Result<SuccessResponse<GetValidatorChangesResult>, CliError> {
    let rpc_id = parse::rpc_id(maybe_rpc_id);
    let verbosity = parse::verbosity(verbosity_level);
    crate::get_validator_changes(rpc_id, node_address, verbosity)
        .await
        .map_err(CliError::from)
}

/// Retrieves the IDs and addresses of the specified node's peers.
///
/// For details of the parameters, see [the module docs](crate::cli#common-parameters).
pub async fn get_peers(
    maybe_rpc_id: &str,
    node_address: &str,
    verbosity_level: u64,
) -> Result<SuccessResponse<GetPeersResult>, CliError> {
    let rpc_id = parse::rpc_id(maybe_rpc_id);
    let verbosity = parse::verbosity(verbosity_level);
    crate::get_peers(rpc_id, node_address, verbosity)
        .await
        .map_err(CliError::from)
}

/// Retrieves the status of the specified node.
///
/// For details of the parameters, see [the module docs](crate::cli#common-parameters).
pub async fn get_node_status(
    maybe_rpc_id: &str,
    node_address: &str,
    verbosity_level: u64,
) -> Result<SuccessResponse<GetNodeStatusResult>, CliError> {
    let rpc_id = parse::rpc_id(maybe_rpc_id);
    let verbosity = parse::verbosity(verbosity_level);
    crate::get_node_status(rpc_id, node_address, verbosity)
        .await
        .map_err(CliError::from)
}

/// Retrieves the Chainspec of the network.
///
/// For details of the parameters, see [the module docs](crate::cli#common-parameters).
pub async fn get_chainspec(
    maybe_rpc_id: &str,
    node_address: &str,
    verbosity_level: u64,
) -> Result<SuccessResponse<GetChainspecResult>, CliError> {
    let rpc_id = parse::rpc_id(maybe_rpc_id);
    let verbosity = parse::verbosity(verbosity_level);
    crate::get_chainspec(rpc_id, node_address, verbosity)
        .await
        .map_err(CliError::from)
}

/// Retrieves the interface description (the schema including examples in OpenRPC format) of the
/// JSON-RPC server's API.
///
/// For details of the parameters, see [the module docs](crate::cli#common-parameters).
pub async fn list_rpcs(
    maybe_rpc_id: &str,
    node_address: &str,
    verbosity_level: u64,
) -> Result<SuccessResponse<ListRpcsResult>, CliError> {
    let rpc_id = parse::rpc_id(maybe_rpc_id);
    let verbosity = parse::verbosity(verbosity_level);
    crate::list_rpcs(rpc_id, node_address, verbosity)
        .await
        .map_err(CliError::from)
}

/// JSON-encode and pretty-print the given value to stdout at the given verbosity level.
///
/// When `verbosity_level` is `0`, nothing is printed.  For `1`, the value is printed with long
/// string fields shortened to a string indicating the character count of the field.  Greater than
/// `1` is the same as for `1` except without abbreviation of long fields.
pub fn json_pretty_print<T: ?Sized + Serialize>(
    value: &T,
    verbosity_level: u64,
) -> Result<(), CliError> {
    let verbosity = parse::verbosity(verbosity_level);
    crate::json_pretty_print(value, verbosity).map_err(CliError::from)
}

/// Retrieves era information from the network at a given switch [`Block`].
///
/// For details of the parameters, see [the module docs](crate::cli#common-parameters).
#[deprecated(
    since = "2.0.0",
    note = "prefer 'get_era_summary' as it doesn't require a switch block"
)]
pub async fn get_era_info(
    maybe_rpc_id: &str,
    node_address: &str,
    verbosity_level: u64,
    maybe_block_id: &str,
) -> Result<SuccessResponse<GetEraInfoResult>, CliError> {
    let rpc_id = parse::rpc_id(maybe_rpc_id);
    let verbosity = parse::verbosity(verbosity_level);
    let maybe_block_id = parse::block_identifier(maybe_block_id)?;
    #[allow(deprecated)]
    crate::get_era_info(rpc_id, node_address, verbosity, maybe_block_id)
        .await
        .map_err(CliError::from)
}<|MERGE_RESOLUTION|>--- conflicted
+++ resolved
@@ -35,16 +35,9 @@
 
 use serde::Serialize;
 
-<<<<<<< HEAD
 #[cfg(doc)]
 use casper_types::{account::AccountHash, Key};
-use casper_types::{crypto, AsymmetricType, Digest, PublicKey, URef};
-=======
-use casper_hashing::Digest;
-use casper_types::URef;
-#[cfg(doc)]
-use casper_types::{account::AccountHash, Key};
->>>>>>> 81b3a6ec
+use casper_types::{Digest, URef};
 
 use crate::{
     rpcs::{
