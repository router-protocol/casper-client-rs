--- conflicted
+++ resolved
@@ -719,11 +719,8 @@
             ttl,
             gas_price,
             dependencies,
-<<<<<<< HEAD
+            chain_name,
             session_account,
-=======
-            chain_name,
->>>>>>> 52e3ea32
         })
     }
 }
