--- conflicted
+++ resolved
@@ -54,13 +54,8 @@
 use serde::Serialize;
 
 #[cfg(doc)]
-<<<<<<< HEAD
 use casper_types::{account::Account, Block, StoredValue, Transfer};
-use casper_types::{Deploy, DeployHash, Digest, Key, PublicKey, SecretKey, URef};
-=======
-use casper_types::Transfer;
-use casper_types::{Key, SecretKey, URef};
->>>>>>> 81b3a6ec
+use casper_types::{Deploy, DeployHash, Digest, Key, SecretKey, URef};
 
 pub use error::Error;
 use json_rpc::JsonRpcCall;
@@ -75,13 +70,8 @@
         GetStateRootHashResult, GetValidatorChangesResult, ListRpcsResult, PutDeployResult,
         QueryBalanceResult, QueryGlobalStateResult, SpeculativeExecResult,
     },
-<<<<<<< HEAD
     v2_0_0::{
-        get_account::{GetAccountParams, GET_ACCOUNT_METHOD},
-=======
-    v1_6_0::{
         get_account::{AccountIdentifier, GetAccountParams, GET_ACCOUNT_METHOD},
->>>>>>> 81b3a6ec
         get_auction_info::{GetAuctionInfoParams, GET_AUCTION_INFO_METHOD},
         get_balance::{GetBalanceParams, GET_BALANCE_METHOD},
         get_block::{GetBlockParams, GET_BLOCK_METHOD},
