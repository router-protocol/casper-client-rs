//! # Casper client library
//!
//! The crate provides functions for interacting with a Casper network.
//!
//! Most of the functions involve sending a JSON-RPC request to a specified node on the chosen
//! network, and providing the RPC response.
//!
//! # Common Parameters
//!
//! Many of the functions have similar parameters.  Descriptions for these common ones follow:
//!
//! * <code>rpc_id: <a href="enum.JsonRpcId.html">JsonRpcId</a></code> - The JSON-RPC identifier,
//!   applied to the request and returned in the response.
//! * <code>node_address: &<a href="https://doc.rust-lang.org/std/primitive.str.html">str</a></code> -
//!   The hostname or IP and port of the server, e.g. `http://127.0.0.1:7777`.
//! * <code>verbosity: <a href="enum.Verbosity.html">Verbosity</a></code> - When `Low`, nothing is
//!   printed to stdout.  For `Medium`, the request and response are printed to `stdout` with long
//!   string fields (e.g. hex-formatted raw Wasm bytes) shortened to a string indicating the char
//!   count of the field.  `High` verbosity is the same as `Medium` except without abbreviation of
//!   long fields.
//! * <code>maybe_block_identifier: <a href="https://doc.rust-lang.org/core/option/enum.Option.html">Option</a><<a href="rpcs/common/enum.BlockIdentifier.html">BlockIdentifier</a>></code> -
//!   The identifier of the [`Block`] to use, either block height or block hash.  If `None`, the
//!   latest `Block` known on the server will be used.

#![doc(
    html_root_url = "https://docs.rs/casper-client/2.0.0",
    html_favicon_url = "https://raw.githubusercontent.com/CasperLabs/casper-node/master/images/CasperLabs_Logo_Favicon_RGB_50px.png",
    html_logo_url = "https://raw.githubusercontent.com/CasperLabs/casper-node/master/images/CasperLabs_Logo_Symbol_RGB.png",
    test(attr(forbid(warnings)))
)]
#![warn(
    missing_docs,
    trivial_casts,
    trivial_numeric_casts,
    unused_qualifications
)]

pub mod cli;
mod error;
mod json_rpc;
pub mod keygen;
mod output_kind;
pub mod rpcs;
pub mod types;
mod validation;
mod verbosity;

use std::{
    fs,
    io::{Cursor, Read, Write},
    path::Path,
};

use serde::Serialize;

#[cfg(doc)]
use casper_types::{account::Account, Block, StoredValue, Transfer};
use casper_types::{Deploy, DeployHash, Digest, Key, SecretKey, Transaction, TransactionV1, URef};

pub use error::Error;
use json_rpc::JsonRpcCall;
pub use json_rpc::{JsonRpcId, SuccessResponse};
pub use output_kind::OutputKind;
use rpcs::{
    common::{BlockIdentifier, GlobalStateIdentifier},
    results::{
<<<<<<< HEAD
        GetAccountResult, GetAuctionInfoResult, GetBalanceResult, GetBlockResult,
        GetBlockTransfersResult, GetChainspecResult, GetDeployResult, GetDictionaryItemResult,
        GetEraInfoResult, GetEraSummaryResult, GetNodeStatusResult, GetPeersResult,
        GetStateRootHashResult, GetValidatorChangesResult, ListRpcsResult, PutDeployResult,
        PutTransactionResult, QueryBalanceResult, QueryGlobalStateResult, SpeculativeExecResult,
        SpeculativeExecTxnResult,
=======
        GetAccountResult, GetAddressableEntityResult, GetAuctionInfoResult, GetBalanceResult,
        GetBlockResult, GetBlockTransfersResult, GetChainspecResult, GetDeployResult,
        GetDictionaryItemResult, GetEraInfoResult, GetEraSummaryResult, GetNodeStatusResult,
        GetPeersResult, GetStateRootHashResult, GetValidatorChangesResult, ListRpcsResult,
        PutDeployResult, PutTransactionResult, QueryBalanceResult, QueryGlobalStateResult,
        SpeculativeExecResult,
>>>>>>> 64bd173f
    },
    v2_0_0::{
        get_account::{AccountIdentifier, GetAccountParams, GET_ACCOUNT_METHOD},
        get_auction_info::{GetAuctionInfoParams, GET_AUCTION_INFO_METHOD},
        get_balance::{GetBalanceParams, GET_BALANCE_METHOD},
        get_block::{GetBlockParams, GET_BLOCK_METHOD},
        get_block_transfers::{GetBlockTransfersParams, GET_BLOCK_TRANSFERS_METHOD},
        get_chainspec::GET_CHAINSPEC_METHOD,
        get_deploy::{GetDeployParams, GET_DEPLOY_METHOD},
        get_dictionary_item::{GetDictionaryItemParams, GET_DICTIONARY_ITEM_METHOD},
        get_entity::{EntityIdentifier, GetAddressableEntityParams, GET_ENTITY_METHOD},
        get_era_info::{GetEraInfoParams, GET_ERA_INFO_METHOD},
        get_era_summary::{GetEraSummaryParams, GET_ERA_SUMMARY_METHOD},
        get_node_status::GET_NODE_STATUS_METHOD,
        get_peers::GET_PEERS_METHOD,
        get_state_root_hash::{GetStateRootHashParams, GET_STATE_ROOT_HASH_METHOD},
        get_validator_changes::GET_VALIDATOR_CHANGES_METHOD,
        list_rpcs::LIST_RPCS_METHOD,
        put_deploy::{PutDeployParams, PUT_DEPLOY_METHOD},
        put_transaction::{PutTransactionParams, PUT_TRANSACTION_METHOD},
        query_balance::{PurseIdentifier, QueryBalanceParams, QUERY_BALANCE_METHOD},
        query_global_state::{QueryGlobalStateParams, QUERY_GLOBAL_STATE_METHOD},
        speculative_exec::{SpeculativeExecParams, SPECULATIVE_EXEC_METHOD},
        speculative_exec_transaction::{SpeculativeExecTxnParams, SPECULATIVE_EXEC_TXN_METHOD},
    },
    DictionaryItemIdentifier,
};
pub use validation::ValidateResponseError;
pub use verbosity::Verbosity;

/// The maximum permissible size in bytes of a Deploy when serialized via `ToBytes`.
///
/// Note: this should be kept in sync with the value of `[deploys.max_deploy_size]` in the
/// production chainspec.
pub const MAX_SERIALIZED_SIZE_OF_DEPLOY: u32 = 1_024 * 1_024;

/// Puts a [`Deploy`] to the network for execution.
///
/// Sends a JSON-RPC `account_put_deploy` request to the specified node.
///
/// For details of the parameters, see [the module docs](crate#common-parameters).
pub async fn put_deploy(
    rpc_id: JsonRpcId,
    node_address: &str,
    verbosity: Verbosity,
    deploy: Deploy,
) -> Result<SuccessResponse<PutDeployResult>, Error> {
    JsonRpcCall::new(rpc_id, node_address, verbosity)
        .send_request(PUT_DEPLOY_METHOD, Some(PutDeployParams::new(deploy)))
        .await
}

/// Puts a [`Transaction`] to the network for execution
///
/// Sends a JSON-RPC `account_put_transaction` request to the specified node.
///
/// For details of the parameters, see [the module docs](crate#common-parameters).
pub async fn put_transaction(
    rpc_id: JsonRpcId,
    node_address: &str,
    verbosity: Verbosity,
    transaction: Transaction,
) -> Result<SuccessResponse<PutTransactionResult>, Error> {
    JsonRpcCall::new(rpc_id, node_address, verbosity)
        .send_request(
            PUT_TRANSACTION_METHOD,
            Some(PutTransactionParams::new(transaction)),
        )
        .await
}

/// Puts a [`Deploy`] to a single node for speculative execution on that node only.
///
/// Sends a JSON-RPC `speculative_exec` request to the specified node.
///
/// For details of the parameters, see [the module docs](crate#common-parameters).
pub async fn speculative_exec(
    rpc_id: JsonRpcId,
    node_address: &str,
    block_identifier: Option<BlockIdentifier>,
    verbosity: Verbosity,
    deploy: Deploy,
) -> Result<SuccessResponse<SpeculativeExecResult>, Error> {
    JsonRpcCall::new(rpc_id, node_address, verbosity)
        .send_request(
            SPECULATIVE_EXEC_METHOD,
            Some(SpeculativeExecParams::new(block_identifier, deploy)),
        )
        .await
}

/// Puts a [`Transction`] to a single node for speculative execution on that node only.
///
/// Sends a JSON-RPC speculative_exec request to the specified node.
///
/// For details of the parameters, see [the module docs](crate#common-parameters).
pub async fn speculative_exec_txn(
    rpc_id: JsonRpcId,
    node_address: &str,
    block_identifier: Option<BlockIdentifier>,
    verbosity: Verbosity,
    transaction: Transaction,
) -> Result<SuccessResponse<SpeculativeExecTxnResult>, Error> {
    JsonRpcCall::new(rpc_id, node_address, verbosity)
        .send_request(
            SPECULATIVE_EXEC_TXN_METHOD,
            Some(SpeculativeExecTxnParams::new(block_identifier, transaction)),
        )
        .await
}

/// Outputs a [`Deploy`] to a file or stdout.
///
/// As a file, the `Deploy` can subsequently be signed by other parties using [`sign_deploy_file`]
/// and then read and sent to the network for execution using [`read_deploy_file`] and
/// [`put_deploy`] respectively.
///
/// `output` specifies the output file and corresponding overwrite behaviour, or if
/// `OutputKind::Stdout`, causes the `Deploy` to be printed `stdout`.
pub fn output_deploy(output: OutputKind, deploy: &Deploy) -> Result<(), Error> {
    write_deploy(deploy, output.get()?)?;
    output.commit()
}

/// Outputs a [`Transaction`] to a file or stdout.
///
/// As a file, the `Transaction` can subsequently be signed by other parties using [`sign_transaction_file`]
/// and then read and sent to the network for execution using [`read_transaction_file`] and
/// [`put_transaction`] respectively.
///
/// `output` specifies the output file and corresponding overwrite behaviour, or if
/// `OutputKind::Stdout`, causes the `Transaction` to be printed `stdout`.
pub fn output_transaction(output: OutputKind, transaction: &TransactionV1) -> Result<(), Error> {
    write_transaction(transaction, output.get()?)?;
    output.commit()
}

/// Reads a previously-saved [`Deploy`] from a file.
pub fn read_deploy_file<P: AsRef<Path>>(deploy_path: P) -> Result<Deploy, Error> {
    let input = fs::read(deploy_path.as_ref()).map_err(|error| Error::IoError {
        context: format!(
            "unable to read deploy file at '{}'",
            deploy_path.as_ref().display()
        ),
        error,
    })?;
    read_deploy(Cursor::new(input))
}

/// Reads a previously-saved [`Transaction`] from a file.
pub fn read_transaction_file<P: AsRef<Path>>(transaction_path: P) -> Result<TransactionV1, Error> {
    let input = fs::read(transaction_path.as_ref()).map_err(|error| Error::IoError {
        context: format!(
            "unable to read transaction file at '{}'",
            transaction_path.as_ref().display()
        ),
        error,
    })?;
    read_transaction(Cursor::new(input))
}

/// Reads a previously-saved [`Deploy`] from a file, cryptographically signs it, and outputs it
/// to a file or stdout.
///
/// `output` specifies the output file and corresponding overwrite behaviour, or if
/// `OutputKind::Stdout`, causes the `Deploy` to be printed `stdout`.
///
/// The same path can be specified for input and output, and if the operation fails, the original
/// input file will be left unmodified.
pub fn sign_deploy_file<P: AsRef<Path>>(
    input_path: P,
    secret_key: &SecretKey,
    output: OutputKind,
) -> Result<(), Error> {
    let mut deploy = read_deploy_file(input_path)?;

    deploy.sign(secret_key);
    deploy.is_valid_size(MAX_SERIALIZED_SIZE_OF_DEPLOY)?;

    write_deploy(&deploy, output.get()?)?;
    output.commit()
}

/// Reads a previously-saved [`TransactionV1`] from a file, cryptographically signs it, and outputs it to a file or stdout.
///
/// `output` specifies the output file and corresponding overwrite behaviour, or if OutputKind::Stdout,
/// causes the `Transaction` to be printed `stdout`.
///
pub fn sign_transaction_file<P: AsRef<Path>>(
    input_path: P,
    secret_key: &SecretKey,
    output: OutputKind,
) -> Result<(), Error> {
    let mut transaction = read_transaction_file(input_path)?;

    transaction.sign(secret_key);

    write_transaction(&transaction, output.get()?)?;
    output.commit()
}

/// Retrieves a [`Deploy`] and its metadata (i.e. execution results) from the network.
///
/// Sends a JSON-RPC `info_get_deploy` request to the specified node.
///
/// `finalized_approvals` defines whether to return the `Deploy` with its approvals as finalized by
/// consensus of the validators on the network, or as originally received by the specified node.
///
/// For details of the other parameters, see [the module docs](crate#common-parameters).
pub async fn get_deploy(
    rpc_id: JsonRpcId,
    node_address: &str,
    verbosity: Verbosity,
    deploy_hash: DeployHash,
    finalized_approvals: bool,
) -> Result<SuccessResponse<GetDeployResult>, Error> {
    JsonRpcCall::new(rpc_id, node_address, verbosity)
        .send_request(
            GET_DEPLOY_METHOD,
            Some(GetDeployParams::new(deploy_hash, finalized_approvals)),
        )
        .await
}

/// Retrieves a [`Block`] from the network.
///
/// Sends a JSON-RPC `chain_get_block` request to the specified node.
///
/// For details of the parameters, see [the module docs](crate#common-parameters).
pub async fn get_block(
    rpc_id: JsonRpcId,
    node_address: &str,
    verbosity: Verbosity,
    maybe_block_identifier: Option<BlockIdentifier>,
) -> Result<SuccessResponse<GetBlockResult>, Error> {
    let params = maybe_block_identifier.map(GetBlockParams::new);
    let success_response = JsonRpcCall::new(rpc_id, node_address, verbosity)
        .send_request(GET_BLOCK_METHOD, params)
        .await?;
    validation::validate_get_block_result(maybe_block_identifier, &success_response.result)?;
    Ok(success_response)
}

/// Retrieves all [`Transfer`] items for a given [`Block`].
///
/// Sends a JSON-RPC `chain_get_block_transfers` request to the specified node.
///
/// For details of the parameters, see [the module docs](crate#common-parameters).
pub async fn get_block_transfers(
    rpc_id: JsonRpcId,
    node_address: &str,
    verbosity: Verbosity,
    maybe_block_identifier: Option<BlockIdentifier>,
) -> Result<SuccessResponse<GetBlockTransfersResult>, Error> {
    let params = maybe_block_identifier.map(GetBlockTransfersParams::new);
    JsonRpcCall::new(rpc_id, node_address, verbosity)
        .send_request(GET_BLOCK_TRANSFERS_METHOD, params)
        .await
}

/// Retrieves a state root hash at a given [`Block`].
///
/// Sends a JSON-RPC `chain_get_state_root_hash` request to the specified node.
///
/// For details of the parameters, see [the module docs](crate#common-parameters).
pub async fn get_state_root_hash(
    rpc_id: JsonRpcId,
    node_address: &str,
    verbosity: Verbosity,
    maybe_block_identifier: Option<BlockIdentifier>,
) -> Result<SuccessResponse<GetStateRootHashResult>, Error> {
    let params = maybe_block_identifier.map(GetStateRootHashParams::new);
    JsonRpcCall::new(rpc_id, node_address, verbosity)
        .send_request(GET_STATE_ROOT_HASH_METHOD, params)
        .await
}

/// Retrieves era information from the network at a given [`Block`].
///
/// Sends a JSON-RPC `chain_get_era_summary` request to the specified node.
///
/// For details of the parameters, see [the module docs](crate#common-parameters).
pub async fn get_era_summary(
    rpc_id: JsonRpcId,
    node_address: &str,
    verbosity: Verbosity,
    maybe_block_identifier: Option<BlockIdentifier>,
) -> Result<SuccessResponse<GetEraSummaryResult>, Error> {
    let params = maybe_block_identifier.map(GetEraSummaryParams::new);
    JsonRpcCall::new(rpc_id, node_address, verbosity)
        .send_request(GET_ERA_SUMMARY_METHOD, params)
        .await
}

/// Retrieves a [`StoredValue`] from global state at a given [`Block`] or state root hash.
///
/// Sends a JSON-RPC `query_global_state` request to the specified node.
///
/// `key` specifies the key under which the value is stored in global state.
///
/// `path` defines the further path (if any) from `key` to navigate to during the query.  This is
/// only applicable in the case where the value under `key` is an account or contract.  In this
/// case, the first `path` element represents a name in the account/contract's named keys.  If that
/// second `Key` also points to an account or contract, then a second path element can be added to
/// continue the query into that account/contract's named keys.  This can continue up to the
/// server's configured maximum query depth (5 by default).
///
/// For details of the other parameters, see [the module docs](crate#common-parameters).
pub async fn query_global_state(
    rpc_id: JsonRpcId,
    node_address: &str,
    verbosity: Verbosity,
    global_state_identifier: GlobalStateIdentifier,
    key: Key,
    path: Vec<String>,
) -> Result<SuccessResponse<QueryGlobalStateResult>, Error> {
    let params = QueryGlobalStateParams::new(global_state_identifier, key, path);
    JsonRpcCall::new(rpc_id, node_address, verbosity)
        .send_request(QUERY_GLOBAL_STATE_METHOD, Some(params))
        .await
}

/// Retrieves a purse's balance from global state at a given [`Block`] or state root hash.
///
/// Sends a JSON-RPC `query_balance` request to the specified node.
///
/// For details of the parameters, see [the module docs](crate#common-parameters).
pub async fn query_balance(
    rpc_id: JsonRpcId,
    node_address: &str,
    verbosity: Verbosity,
    maybe_global_state_identifier: Option<GlobalStateIdentifier>,
    purse_identifier: PurseIdentifier,
) -> Result<SuccessResponse<QueryBalanceResult>, Error> {
    let params = QueryBalanceParams::new(maybe_global_state_identifier, purse_identifier);
    JsonRpcCall::new(rpc_id, node_address, verbosity)
        .send_request(QUERY_BALANCE_METHOD, Some(params))
        .await
}

/// Retrieves a [`StoredValue`] from a dictionary at a given state root hash.
///
/// Sends a JSON-RPC `state_get_dictionary_item` request to the specified node.
///
/// For details of the parameters, see [the module docs](crate#common-parameters).
pub async fn get_dictionary_item(
    rpc_id: JsonRpcId,
    node_address: &str,
    verbosity: Verbosity,
    state_root_hash: Digest,
    dictionary_item_identifier: DictionaryItemIdentifier,
) -> Result<SuccessResponse<GetDictionaryItemResult>, Error> {
    let params = GetDictionaryItemParams::new(state_root_hash, dictionary_item_identifier);
    JsonRpcCall::new(rpc_id, node_address, verbosity)
        .send_request(GET_DICTIONARY_ITEM_METHOD, Some(params))
        .await
}

/// Retrieves a purse's balance at a given state root hash.
///
/// Sends a JSON-RPC `state_get_balance` request to the specified node.
///
/// For details of the parameters, see [the module docs](crate#common-parameters).
pub async fn get_balance(
    rpc_id: JsonRpcId,
    node_address: &str,
    verbosity: Verbosity,
    state_root_hash: Digest,
    purse: URef,
) -> Result<SuccessResponse<GetBalanceResult>, Error> {
    let params = GetBalanceParams::new(state_root_hash, purse);
    JsonRpcCall::new(rpc_id, node_address, verbosity)
        .send_request(GET_BALANCE_METHOD, Some(params))
        .await
}

/// Retrieves an [`Account`] at a given [`Block`].
///
/// Sends a JSON-RPC `state_get_account_info` request to the specified node.
///
/// For details of the parameters, see [the module docs](crate#common-parameters).
pub async fn get_account(
    rpc_id: JsonRpcId,
    node_address: &str,
    verbosity: Verbosity,
    maybe_block_identifier: Option<BlockIdentifier>,
    account_identifier: AccountIdentifier,
) -> Result<SuccessResponse<GetAccountResult>, Error> {
    let params = GetAccountParams::new(account_identifier, maybe_block_identifier);
    JsonRpcCall::new(rpc_id, node_address, verbosity)
        .send_request(GET_ACCOUNT_METHOD, Some(params))
        .await
}

/// Retrieves an [`EntityOrAccount`] at a given [`Block`].
///
/// Sends a JSON-RPC `state_get_entity` request to the specified node.
///
/// For details of the parameters, see [the module docs](crate#common-parameters).
pub async fn get_entity(
    rpc_id: JsonRpcId,
    node_address: &str,
    verbosity: Verbosity,
    maybe_block_identifier: Option<BlockIdentifier>,
    entity_identifier: EntityIdentifier,
) -> Result<SuccessResponse<GetAddressableEntityResult>, Error> {
    let params = GetAddressableEntityParams::new(entity_identifier, maybe_block_identifier);
    JsonRpcCall::new(rpc_id, node_address, verbosity)
        .send_request(GET_ENTITY_METHOD, Some(params))
        .await
}

/// Retrieves the bids and validators at a given [`Block`].
///
/// Sends a JSON-RPC `state_get_auction_info` request to the specified node.
///
/// For details of the parameters, see [the module docs](crate#common-parameters).
pub async fn get_auction_info(
    rpc_id: JsonRpcId,
    node_address: &str,
    verbosity: Verbosity,
    maybe_block_identifier: Option<BlockIdentifier>,
) -> Result<SuccessResponse<GetAuctionInfoResult>, Error> {
    let params = maybe_block_identifier.map(GetAuctionInfoParams::new);
    JsonRpcCall::new(rpc_id, node_address, verbosity)
        .send_request(GET_AUCTION_INFO_METHOD, params)
        .await
}

/// Retrieves the status changes of the active validators on the network.
///
/// Sends a JSON-RPC `info_get_validator_changes` request to the specified node.
///
/// For details of the parameters, see [the module docs](crate#common-parameters).
pub async fn get_validator_changes(
    rpc_id: JsonRpcId,
    node_address: &str,
    verbosity: Verbosity,
) -> Result<SuccessResponse<GetValidatorChangesResult>, Error> {
    JsonRpcCall::new(rpc_id, node_address, verbosity)
        .send_request::<(), _>(GET_VALIDATOR_CHANGES_METHOD, None)
        .await
}

/// Retrieves the IDs and addresses of the specified node's peers.
///
/// Sends a JSON-RPC `info_get_peers` request to the specified node.
///
/// For details of the parameters, see [the module docs](crate#common-parameters).
pub async fn get_peers(
    rpc_id: JsonRpcId,
    node_address: &str,
    verbosity: Verbosity,
) -> Result<SuccessResponse<GetPeersResult>, Error> {
    JsonRpcCall::new(rpc_id, node_address, verbosity)
        .send_request::<(), _>(GET_PEERS_METHOD, None)
        .await
}

/// Retrieves the status of the specified node.
///
/// Sends a JSON-RPC `info_get_status` request to the specified node.
///
/// For details of the parameters, see [the module docs](crate#common-parameters).
pub async fn get_node_status(
    rpc_id: JsonRpcId,
    node_address: &str,
    verbosity: Verbosity,
) -> Result<SuccessResponse<GetNodeStatusResult>, Error> {
    JsonRpcCall::new(rpc_id, node_address, verbosity)
        .send_request::<(), _>(GET_NODE_STATUS_METHOD, None)
        .await
}

/// Retrieves the Chainspec of the network.
///
/// Sends a JSON-RPC `info_get_chainspec` request to the specified node.
///
/// For details of the parameters, see [the module docs](crate#common-parameters).
pub async fn get_chainspec(
    rpc_id: JsonRpcId,
    node_address: &str,
    verbosity: Verbosity,
) -> Result<SuccessResponse<GetChainspecResult>, Error> {
    JsonRpcCall::new(rpc_id, node_address, verbosity)
        .send_request::<(), _>(GET_CHAINSPEC_METHOD, None)
        .await
}

/// Retrieves the interface description (the schema including examples in OpenRPC format) of the
/// JSON-RPC server's API.
///
/// Sends a JSON-RPC `rpc.discover` request to the specified node.
///
/// For details of the parameters, see [the module docs](crate#common-parameters).
pub async fn list_rpcs(
    rpc_id: JsonRpcId,
    node_address: &str,
    verbosity: Verbosity,
) -> Result<SuccessResponse<ListRpcsResult>, Error> {
    JsonRpcCall::new(rpc_id, node_address, verbosity)
        .send_request::<(), _>(LIST_RPCS_METHOD, None)
        .await
}

/// JSON-encode and pretty-print the given value to stdout at the given verbosity level.
///
/// When `verbosity` is `Low`, nothing is printed.  For `Medium`, the value is printed with long
/// string fields shortened to a string indicating the character count of the field.  `High`
/// verbosity is the same as `Medium` except without abbreviation of long fields.
pub(crate) fn json_pretty_print<T: ?Sized + Serialize>(
    value: &T,
    verbosity: Verbosity,
) -> Result<(), Error> {
    let output = match verbosity {
        Verbosity::Low => return Ok(()),
        Verbosity::Medium => casper_types::json_pretty_print(value),
        Verbosity::High => serde_json::to_string_pretty(value),
    }
    .map_err(|error| Error::FailedToEncodeToJson {
        context: "in json_pretty_print",
        error,
    })?;
    println!("{}", output);
    Ok(())
}

fn write_deploy<W: Write>(deploy: &Deploy, mut output: W) -> Result<(), Error> {
    let content =
        serde_json::to_string_pretty(deploy).map_err(|error| Error::FailedToEncodeToJson {
            context: "writing deploy",
            error,
        })?;
    output
        .write_all(content.as_bytes())
        .map_err(|error| Error::IoError {
            context: "unable to write deploy".to_owned(),
            error,
        })
}

fn write_transaction<W: Write>(transaction: &TransactionV1, mut output: W) -> Result<(), Error> {
    let content =
        serde_json::to_string_pretty(transaction).map_err(|error| Error::FailedToEncodeToJson {
            context: "writing transaction",
            error,
        })?;
    output
        .write_all(content.as_bytes())
        .map_err(|error| Error::IoError {
            context: "unable to write transaction".to_owned(),
            error,
        })
}

fn read_deploy<R: Read>(input: R) -> Result<Deploy, Error> {
    let deploy: Deploy =
        serde_json::from_reader(input).map_err(|error| Error::FailedToDecodeFromJson {
            context: "reading deploy",
            error,
        })?;
    deploy.is_valid_size(MAX_SERIALIZED_SIZE_OF_DEPLOY)?;
    Ok(deploy)
}

fn read_transaction<R: Read>(input: R) -> Result<TransactionV1, Error> {
    let transaction: TransactionV1 =
        serde_json::from_reader(input).map_err(|error| Error::FailedToDecodeFromJson {
            context: "reading transaction",
            error,
        })?;
    Ok(transaction)
}

/// Retrieves era information from the network at a given switch [`Block`].
///
/// Sends a JSON-RPC `chain_get_era_info_by_switch_block` request to the specified node.
///
/// For details of the parameters, see [the module docs](crate#common-parameters).  Note that if the
/// specified block is not a switch block then the response will have no era info.
#[deprecated(
    since = "2.0.0",
    note = "prefer 'get_era_summary' as it doesn't require a switch block"
)]
pub async fn get_era_info(
    rpc_id: JsonRpcId,
    node_address: &str,
    verbosity: Verbosity,
    maybe_block_identifier: Option<BlockIdentifier>,
) -> Result<SuccessResponse<GetEraInfoResult>, Error> {
    let params = maybe_block_identifier.map(GetEraInfoParams::new);
    JsonRpcCall::new(rpc_id, node_address, verbosity)
        .send_request(GET_ERA_INFO_METHOD, params)
        .await
}<|MERGE_RESOLUTION|>--- conflicted
+++ resolved
@@ -64,21 +64,12 @@
 use rpcs::{
     common::{BlockIdentifier, GlobalStateIdentifier},
     results::{
-<<<<<<< HEAD
         GetAccountResult, GetAuctionInfoResult, GetBalanceResult, GetBlockResult,
         GetBlockTransfersResult, GetChainspecResult, GetDeployResult, GetDictionaryItemResult,
         GetEraInfoResult, GetEraSummaryResult, GetNodeStatusResult, GetPeersResult,
         GetStateRootHashResult, GetValidatorChangesResult, ListRpcsResult, PutDeployResult,
         PutTransactionResult, QueryBalanceResult, QueryGlobalStateResult, SpeculativeExecResult,
         SpeculativeExecTxnResult,
-=======
-        GetAccountResult, GetAddressableEntityResult, GetAuctionInfoResult, GetBalanceResult,
-        GetBlockResult, GetBlockTransfersResult, GetChainspecResult, GetDeployResult,
-        GetDictionaryItemResult, GetEraInfoResult, GetEraSummaryResult, GetNodeStatusResult,
-        GetPeersResult, GetStateRootHashResult, GetValidatorChangesResult, ListRpcsResult,
-        PutDeployResult, PutTransactionResult, QueryBalanceResult, QueryGlobalStateResult,
-        SpeculativeExecResult,
->>>>>>> 64bd173f
     },
     v2_0_0::{
         get_account::{AccountIdentifier, GetAccountParams, GET_ACCOUNT_METHOD},
