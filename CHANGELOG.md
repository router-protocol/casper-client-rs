--- conflicted
+++ resolved
@@ -13,7 +13,6 @@
 
 ## [Unreleased]
 
-<<<<<<< HEAD
 ### Added
 * Add new general-purpose API to library, not specific to CLI consumers.
 * Add types to avoid depending upon `casper-node` and `casper-execution-engine` crates.
@@ -42,13 +41,17 @@
 ### Fixed
 * Restore the `-p` short form of `--public-key` arg for `get-account` and `account-address` subcommands.
 
-=======
+
+
+## [1.6.0]
+
 ### Add
 * Added a new subcommand `get-era-summary` which optionally takes a block identifier and returns an era summary from a Casper network.
->>>>>>> 4717ac4e
-
-### Changed
-* Update dependencies.
+
+### Changed
+* Update dependencies.
+
+
 
 ## [1.5.1] - 2023-03-08
 
