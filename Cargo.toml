--- conflicted
+++ resolved
@@ -1,10 +1,6 @@
 [package]
 name = "casper-client"
-<<<<<<< HEAD
-version = "1.5.0" # when updating, also update 'html_root_url' in lib.rs
-=======
 version = "1.5.1" # when updating, also update 'html_root_url' in lib.rs
->>>>>>> e421e815
 authors = ["Marc Brinkmann <marc@casperlabs.io>", "Fraser Hutchison <fraser@casperlabs.io>"]
 edition = "2021"
 description = "A client library and binary for interacting with the Casper network"
@@ -26,7 +22,6 @@
 [dependencies]
 async-trait = "0.1.59"
 base16 = "0.2.1"
-<<<<<<< HEAD
 base64 = "0.13.1"
 casper-hashing = "*"
 casper-types = { version = "*", features = ["std"] }
@@ -36,14 +31,6 @@
 ed25519-dalek = { version = "1", default-features = false }
 getrandom = "0.2.8"
 hex-buffer-serde = "0.4.0"
-=======
-base64 = "0.13.0"
-casper-execution-engine = "3.0.0"
-casper-node = "1.4.13"
-casper-hashing = "1.4.3"
-casper-types = "1.5.0"
-clap = "2"
->>>>>>> e421e815
 humantime = "2"
 itertools = "0.10.5"
 jsonrpc-lite = "0.6.0"
