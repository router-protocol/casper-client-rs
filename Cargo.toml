--- conflicted
+++ resolved
@@ -24,17 +24,10 @@
 async-trait = "0.1.51"
 base16 = "0.2.1"
 base64 = "0.13.0"
-<<<<<<< HEAD
 casper-execution-engine = "=3.0.0"
 casper-node = "=1.4.13"
 casper-hashing = "=1.4.3"
 casper-types = "=1.5.0"
-=======
-casper-execution-engine = "3.0.0"
-casper-node = "1.4.13"
-casper-hashing = "1.4.3"
-casper-types = "1.5.0"
->>>>>>> e421e815
 clap = "2"
 humantime = "2"
 jsonrpc-lite = "0.5.0"
